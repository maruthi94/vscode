/*---------------------------------------------------------------------------------------------
 *  Copyright (c) Microsoft Corporation. All rights reserved.
 *  Licensed under the MIT License. See License.txt in the project root for license information.
 *--------------------------------------------------------------------------------------------*/
'use strict';

import { BulkListenerCallback } from 'vs/base/common/eventEmitter';
import { MarkedString } from 'vs/base/common/htmlContent';
import URI from 'vs/base/common/uri';
import { TPromise } from 'vs/base/common/winjs.base';
import { ServicesAccessor } from 'vs/platform/instantiation/common/instantiation';
import { LanguageId, LanguageIdentifier } from 'vs/editor/common/modes';
import { LineTokens } from 'vs/editor/common/core/lineTokens';
import { IDisposable } from 'vs/base/common/lifecycle';
import { Position, IPosition } from 'vs/editor/common/core/position';
import { Range, IRange } from 'vs/editor/common/core/range';
import { Selection, ISelection } from 'vs/editor/common/core/selection';
import { IndentRange } from 'vs/editor/common/model/indentRanges';
import { ITextSource } from 'vs/editor/common/model/textSource';
import {
	ModelRawContentChangedEvent, IModelContentChangedEvent, IModelDecorationsChangedEvent,
	IModelLanguageChangedEvent, IModelOptionsChangedEvent
} from 'vs/editor/common/model/textModelEvents';
import * as editorOptions from 'vs/editor/common/config/editorOptions';
import { ICursorPositionChangedEvent, ICursorSelectionChangedEvent } from 'vs/editor/common/controller/cursorEvents';
import { ICursors } from 'vs/editor/common/controller/cursorCommon';

/**
 * Vertical Lane in the overview ruler of the editor.
 */
export enum OverviewRulerLane {
	Left = 1,
	Center = 2,
	Right = 4,
	Full = 7
}

/**
 * Options for rendering a model decoration in the overview ruler.
 */
export interface IModelDecorationOverviewRulerOptions {
	/**
	 * CSS color to render in the overview ruler.
	 * e.g.: rgba(100, 100, 100, 0.5)
	 */
	color: string;
	/**
	 * CSS color to render in the overview ruler.
	 * e.g.: rgba(100, 100, 100, 0.5)
	 */
	darkColor: string;
	/**
	 * CSS color to render in the overview ruler.
	 * e.g.: rgba(100, 100, 100, 0.5)
	 */
	hcColor?: string;
	/**
	 * The position in the overview ruler.
	 */
	position: OverviewRulerLane;
}

/**
 * Options for a model decoration.
 */
export interface IModelDecorationOptions {
	/**
	 * Customize the growing behaviour of the decoration when typing at the edges of the decoration.
	 * Defaults to TrackedRangeStickiness.AlwaysGrowsWhenTypingAtEdges
	 */
	stickiness?: TrackedRangeStickiness;
	/**
	 * CSS class name describing the decoration.
	 */
	className?: string;
	/**
	 * Message to be rendered when hovering over the glyph margin decoration.
	 */
	glyphMarginHoverMessage?: MarkedString | MarkedString[];
	/**
	 * Array of MarkedString to render as the decoration message.
	 */
	hoverMessage?: MarkedString | MarkedString[];
	/**
	 * Should the decoration expand to encompass a whole line.
	 */
	isWholeLine?: boolean;
	/**
	 * @deprecated : Use `overviewRuler` instead
	 */
	showInOverviewRuler?: string;
	/**
	 * If set, render this decoration in the overview ruler.
	 */
	overviewRuler?: IModelDecorationOverviewRulerOptions;
	/**
	 * If set, the decoration will be rendered in the glyph margin with this CSS class name.
	 */
	glyphMarginClassName?: string;
	/**
	 * If set, the decoration will be rendered in the lines decorations with this CSS class name.
	 */
	linesDecorationsClassName?: string;
	/**
	 * If set, the decoration will be rendered in the margin (covering its full width) with this CSS class name.
	 */
	marginClassName?: string;
	/**
	 * If set, the decoration will be rendered inline with the text with this CSS class name.
	 * Please use this only for CSS rules that must impact the text. For example, use `className`
	 * to have a background color decoration.
	 */
	inlineClassName?: string;
	/**
	 * If set, the decoration will be rendered before the text with this CSS class name.
	 */
	beforeContentClassName?: string;
	/**
	 * If set, the decoration will be rendered after the text with this CSS class name.
	 */
	afterContentClassName?: string;
}

/**
 * New model decorations.
 */
export interface IModelDeltaDecoration {
	/**
	 * Range that this decoration covers.
	 */
	range: IRange;
	/**
	 * Options associated with this decoration.
	 */
	options: IModelDecorationOptions;
}

/**
 * A decoration in the model.
 */
export interface IModelDecoration {
	/**
	 * Identifier for a decoration.
	 */
	readonly id: string;
	/**
	 * Identifier for a decoration's owener.
	 */
	readonly ownerId: number;
	/**
	 * Range that this decoration covers.
	 */
	readonly range: Range;
	/**
	 * Options associated with this decoration.
	 */
	readonly options: IModelDecorationOptions;
	/**
	 * A flag describing if this is a problem decoration (e.g. warning/error).
	 */
	readonly isForValidation: boolean;
}

/**
 * An accessor that can add, change or remove model decorations.
 * @internal
 */
export interface IModelDecorationsChangeAccessor {
	/**
	 * Add a new decoration.
	 * @param range Range that this decoration covers.
	 * @param options Options associated with this decoration.
	 * @return An unique identifier associated with this decoration.
	 */
	addDecoration(range: IRange, options: IModelDecorationOptions): string;
	/**
	 * Change the range that an existing decoration covers.
	 * @param id The unique identifier associated with the decoration.
	 * @param newRange The new range that this decoration covers.
	 */
	changeDecoration(id: string, newRange: IRange): void;
	/**
	 * Change the options associated with an existing decoration.
	 * @param id The unique identifier associated with the decoration.
	 * @param newOptions The new options associated with this decoration.
	 */
	changeDecorationOptions(id: string, newOptions: IModelDecorationOptions): void;
	/**
	 * Remove an existing decoration.
	 * @param id The unique identifier associated with the decoration.
	 */
	removeDecoration(id: string): void;
	/**
	 * Perform a minimum ammount of operations, in order to transform the decorations
	 * identified by `oldDecorations` to the decorations described by `newDecorations`
	 * and returns the new identifiers associated with the resulting decorations.
	 *
	 * @param oldDecorations Array containing previous decorations identifiers.
	 * @param newDecorations Array describing what decorations should result after the call.
	 * @return An array containing the new decorations identifiers.
	 */
	deltaDecorations(oldDecorations: string[], newDecorations: IModelDeltaDecoration[]): string[];
}

/**
 * Word inside a model.
 */
export interface IWordAtPosition {
	/**
	 * The word.
	 */
	readonly word: string;
	/**
	 * The column where the word starts.
	 */
	readonly startColumn: number;
	/**
	 * The column where the word ends.
	 */
	readonly endColumn: number;
}

/**
 * End of line character preference.
 */
export enum EndOfLinePreference {
	/**
	 * Use the end of line character identified in the text buffer.
	 */
	TextDefined = 0,
	/**
	 * Use line feed (\n) as the end of line character.
	 */
	LF = 1,
	/**
	 * Use carriage return and line feed (\r\n) as the end of line character.
	 */
	CRLF = 2
}

/**
 * The default end of line to use when instantiating models.
 */
export enum DefaultEndOfLine {
	/**
	 * Use line feed (\n) as the end of line character.
	 */
	LF = 1,
	/**
	 * Use carriage return and line feed (\r\n) as the end of line character.
	 */
	CRLF = 2
}

/**
 * End of line character preference.
 */
export enum EndOfLineSequence {
	/**
	 * Use line feed (\n) as the end of line character.
	 */
	LF = 0,
	/**
	 * Use carriage return and line feed (\r\n) as the end of line character.
	 */
	CRLF = 1
}

/**
 * An identifier for a single edit operation.
 */
export interface ISingleEditOperationIdentifier {
	/**
	 * Identifier major
	 */
	major: number;
	/**
	 * Identifier minor
	 */
	minor: number;
}

/**
 * A builder and helper for edit operations for a command.
 */
export interface IEditOperationBuilder {
	/**
	 * Add a new edit operation (a replace operation).
	 * @param range The range to replace (delete). May be empty to represent a simple insert.
	 * @param text The text to replace with. May be null to represent a simple delete.
	 */
	addEditOperation(range: Range, text: string): void;

	/**
	 * Add a new edit operation (a replace operation).
	 * The inverse edits will be accessible in `ICursorStateComputerData.getInverseEditOperations()`
	 * @param range The range to replace (delete). May be empty to represent a simple insert.
	 * @param text The text to replace with. May be null to represent a simple delete.
	 */
	addTrackedEditOperation(range: Range, text: string): void;

	/**
	 * Track `selection` when applying edit operations.
	 * A best effort will be made to not grow/expand the selection.
	 * An empty selection will clamp to a nearby character.
	 * @param selection The selection to track.
	 * @param trackPreviousOnEmpty If set, and the selection is empty, indicates whether the selection
	 *           should clamp to the previous or the next character.
	 * @return A unique identifer.
	 */
	trackSelection(selection: Selection, trackPreviousOnEmpty?: boolean): string;
}

/**
 * A helper for computing cursor state after a command.
 */
export interface ICursorStateComputerData {
	/**
	 * Get the inverse edit operations of the added edit operations.
	 */
	getInverseEditOperations(): IIdentifiedSingleEditOperation[];
	/**
	 * Get a previously tracked selection.
	 * @param id The unique identifier returned by `trackSelection`.
	 * @return The selection.
	 */
	getTrackedSelection(id: string): Selection;
}

/**
 * A command that modifies text / cursor state on a model.
 */
export interface ICommand {
	/**
	 * Get the edit operations needed to execute this command.
	 * @param model The model the command will execute on.
	 * @param builder A helper to collect the needed edit operations and to track selections.
	 */
	getEditOperations(model: ITokenizedModel, builder: IEditOperationBuilder): void;
	/**
	 * Compute the cursor state after the edit operations were applied.
	 * @param model The model the commad has executed on.
	 * @param helper A helper to get inverse edit operations and to get previously tracked selections.
	 * @return The cursor state after the command executed.
	 */
	computeCursorState(model: ITokenizedModel, helper: ICursorStateComputerData): Selection;
}

/**
 * A single edit operation, that acts as a simple replace.
 * i.e. Replace text at `range` with `text` in model.
 */
export interface ISingleEditOperation {
	/**
	 * The range to replace. This can be empty to emulate a simple insert.
	 */
	range: IRange;
	/**
	 * The text to replace with. This can be null to emulate a simple delete.
	 */
	text: string;
	/**
	 * This indicates that this operation has "insert" semantics.
	 * i.e. forceMoveMarkers = true => if `range` is collapsed, all markers at the position will be moved.
	 */
	forceMoveMarkers?: boolean;
}

/**
 * A single edit operation, that has an identifier.
 */
export interface IIdentifiedSingleEditOperation {
	/**
	 * An identifier associated with this single edit operation.
	 */
	identifier: ISingleEditOperationIdentifier;
	/**
	 * The range to replace. This can be empty to emulate a simple insert.
	 */
	range: Range;
	/**
	 * The text to replace with. This can be null to emulate a simple delete.
	 */
	text: string;
	/**
	 * This indicates that this operation has "insert" semantics.
	 * i.e. forceMoveMarkers = true => if `range` is collapsed, all markers at the position will be moved.
	 */
	forceMoveMarkers: boolean;
	/**
	 * This indicates that this operation is inserting automatic whitespace
	 * that can be removed on next model edit operation if `config.trimAutoWhitespace` is true.
	 */
	isAutoWhitespaceEdit?: boolean;
	/**
	 * This indicates that this operation is in a set of operations that are tracked and should not be "simplified".
	 * @internal
	 */
<<<<<<< HEAD
	referenceInfos?: boolean;
	/**
	 * Enable code folding
	 * Defaults to true in vscode and to false in monaco-editor.
	 */
	folding?: boolean;
	/**
	 * Enable highlighting of matching brackets.
	 * Defaults to true.
	 */
	matchBrackets?: boolean;
	/**
	 * Enable rendering of whitespace.
	 * Defaults to none.
	 */
	renderWhitespace?: 'none' | 'boundary' | 'all';
	/**
	 * Enable rendering of control characters.
	 * Defaults to false.
	 */
	renderControlCharacters?: boolean;
	/**
	 * Enable rendering of indent guides.
	 * Defaults to false.
	 */
	renderIndentGuides?: boolean;
	/**
	 * Enable rendering of current line highlight.
	 * Defaults to all.
	 */
	renderLineHighlight?: 'none' | 'gutter' | 'line' | 'all';
	/**
	 * Inserting and deleting whitespace follows tab stops.
	 */
	useTabStops?: boolean;
	/**
	 * The font family
	 */
	fontFamily?: string;
	/**
	 * The font weight
	 */
	fontWeight?: 'normal' | 'bold' | 'bolder' | 'lighter' | 'initial' | 'inherit' | '100' | '200' | '300' | '400' | '500' | '600' | '700' | '800' | '900';
	/**
	 * The font size
	 */
	fontSize?: number;
	/**
	 * The line height
	 */
	lineHeight?: number;
	/**
	 * The letter spacing
	 */
	letterSpacing?: number;
=======
	_isTracked?: boolean;
>>>>>>> 5a0876d8
}

/**
 * A callback that can compute the cursor state after applying a series of edit operations.
 */
export interface ICursorStateComputer {
	/**
	 * A callback that can compute the resulting cursors state after some edit operations have been executed.
	 */
	(inverseEditOperations: IIdentifiedSingleEditOperation[]): Selection[];
}

export class TextModelResolvedOptions {
	_textModelResolvedOptionsBrand: void;

	readonly tabSize: number;
	readonly insertSpaces: boolean;
	readonly defaultEOL: DefaultEndOfLine;
	readonly trimAutoWhitespace: boolean;

	/**
	 * @internal
	 */
	constructor(src: {
		tabSize: number;
		insertSpaces: boolean;
		defaultEOL: DefaultEndOfLine;
		trimAutoWhitespace: boolean;
	}) {
		this.tabSize = src.tabSize | 0;
		this.insertSpaces = Boolean(src.insertSpaces);
		this.defaultEOL = src.defaultEOL | 0;
		this.trimAutoWhitespace = Boolean(src.trimAutoWhitespace);
	}

	/**
	 * @internal
	 */
	public equals(other: TextModelResolvedOptions): boolean {
		return (
			this.tabSize === other.tabSize
			&& this.insertSpaces === other.insertSpaces
			&& this.defaultEOL === other.defaultEOL
			&& this.trimAutoWhitespace === other.trimAutoWhitespace
		);
	}

	/**
	 * @internal
	 */
	public createChangeEvent(newOpts: TextModelResolvedOptions): IModelOptionsChangedEvent {
		return {
			tabSize: this.tabSize !== newOpts.tabSize,
			insertSpaces: this.insertSpaces !== newOpts.insertSpaces,
			trimAutoWhitespace: this.trimAutoWhitespace !== newOpts.trimAutoWhitespace,
		};
	}
}

/**
 * @internal
 */
export interface ITextModelCreationOptions {
	tabSize: number;
	insertSpaces: boolean;
	detectIndentation: boolean;
	trimAutoWhitespace: boolean;
	defaultEOL: DefaultEndOfLine;
}

export interface ITextModelUpdateOptions {
	tabSize?: number;
	insertSpaces?: boolean;
	trimAutoWhitespace?: boolean;
}

/**
 * A textual read-only model.
 */
export interface ITextModel {

	/**
	 * If true, the text model might contain RTL.
	 * If false, the text model **contains only** contain LTR.
	 * @internal
	 */
	mightContainRTL(): boolean;

	/**
	 * If true, the text model might contain non basic ASCII.
	 * If false, the text model **contains only** basic ASCII.
	 * @internal
	 */
	mightContainNonBasicASCII(): boolean;

	/**
	 * Get the resolved options for this model.
	 */
	getOptions(): TextModelResolvedOptions;

	/**
	 * Get the current version id of the model.
	 * Anytime a change happens to the model (even undo/redo),
	 * the version id is incremented.
	 */
	getVersionId(): number;

	/**
	 * Get the alternative version id of the model.
	 * This alternative version id is not always incremented,
	 * it will return the same values in the case of undo-redo.
	 */
	getAlternativeVersionId(): number;

	/**
	 * Replace the entire text buffer value contained in this model.
	 */
	setValue(newValue: string): void;

	/**
	 * Replace the entire text buffer value contained in this model.
	 * @internal
	 */
	setValueFromTextSource(newValue: ITextSource): void;

	/**
	 * Get the text stored in this model.
	 * @param eol The end of line character preference. Defaults to `EndOfLinePreference.TextDefined`.
	 * @param preserverBOM Preserve a BOM character if it was detected when the model was constructed.
	 * @return The text.
	 */
	getValue(eol?: EndOfLinePreference, preserveBOM?: boolean): string;

	/**
	 * Get the length of the text stored in this model.
	 */
	getValueLength(eol?: EndOfLinePreference, preserveBOM?: boolean): number;

	/**
	 * Check if the raw text stored in this model equals another raw text.
	 * @internal
	 */
	equals(other: ITextSource): boolean;

	/**
	 * Get the text in a certain range.
	 * @param range The range describing what text to get.
	 * @param eol The end of line character preference. This will only be used for multiline ranges. Defaults to `EndOfLinePreference.TextDefined`.
	 * @return The text.
	 */
	getValueInRange(range: IRange, eol?: EndOfLinePreference): string;

	/**
	 * Get the length of text in a certain range.
	 * @param range The range describing what text length to get.
	 * @return The text length.
	 */
	getValueLengthInRange(range: IRange): number;

	/**
	 * Splits characters in two buckets. First bucket (A) is of characters that
	 * sit in lines with length < `LONG_LINE_BOUNDARY`. Second bucket (B) is of
	 * characters that sit in lines with length >= `LONG_LINE_BOUNDARY`.
	 * If count(B) > count(A) return true. Returns false otherwise.
	 * @internal
	 */
	isDominatedByLongLines(): boolean;

	/**
	 * Get the number of lines in the model.
	 */
	getLineCount(): number;

	/**
	 * Get the text for a certain line.
	 */
	getLineContent(lineNumber: number): string;

	/**
	 * @internal
	 */
	getIndentLevel(lineNumber: number): number;

	/**
	 * @internal
	 */
	getIndentRanges(): IndentRange[];

	/**
	 * @internal
	 */
	getLineIndentGuide(lineNumber: number): number;

	/**
	 * Get the text for all lines.
	 */
	getLinesContent(): string[];

	/**
	 * Get the end of line sequence predominantly used in the text buffer.
	 * @return EOL char sequence (e.g.: '\n' or '\r\n').
	 */
	getEOL(): string;

	/**
	 * Change the end of line sequence used in the text buffer.
	 */
	setEOL(eol: EndOfLineSequence): void;

	/**
	 * Get the minimum legal column for line at `lineNumber`
	 */
	getLineMinColumn(lineNumber: number): number;

	/**
	 * Get the maximum legal column for line at `lineNumber`
	 */
	getLineMaxColumn(lineNumber: number): number;

	/**
	 * Returns the column before the first non whitespace character for line at `lineNumber`.
	 * Returns 0 if line is empty or contains only whitespace.
	 */
	getLineFirstNonWhitespaceColumn(lineNumber: number): number;

	/**
	 * Returns the column after the last non whitespace character for line at `lineNumber`.
	 * Returns 0 if line is empty or contains only whitespace.
	 */
	getLineLastNonWhitespaceColumn(lineNumber: number): number;

	/**
	 * Create a valid position,
	 */
	validatePosition(position: IPosition): Position;

	/**
	 * Advances the given position by the given offest (negative offsets are also accepted)
	 * and returns it as a new valid position.
	 *
	 * If the offset and position are such that their combination goes beyond the beginning or
	 * end of the model, throws an exception.
	 *
	 * If the ofsset is such that the new position would be in the middle of a multi-byte
	 * line terminator, throws an exception.
	 */
	modifyPosition(position: IPosition, offset: number): Position;

	/**
	 * Create a valid range.
	 */
	validateRange(range: IRange): Range;

	/**
	 * Converts the position to a zero-based offset.
	 *
	 * The position will be [adjusted](#TextDocument.validatePosition).
	 *
	 * @param position A position.
	 * @return A valid zero-based offset.
	 */
	getOffsetAt(position: IPosition): number;

	/**
	 * Converts a zero-based offset to a position.
	 *
	 * @param offset A zero-based offset.
	 * @return A valid [position](#Position).
	 */
	getPositionAt(offset: number): Position;

	/**
	 * Get a range covering the entire model
	 */
	getFullModelRange(): Range;

	/**
	 * Returns iff the model was disposed or not.
	 */
	isDisposed(): boolean;

	/**
	 * No mode supports allowed on this model because it is simply too large.
	 * (even tokenization would cause too much memory pressure)
	 * @internal
	 */
	isTooLargeForHavingAMode(): boolean;

	/**
	 * Only basic mode supports allowed on this model because it is simply too large.
	 * (tokenization is allowed and other basic supports)
	 * @internal
	 */
	isTooLargeForHavingARichMode(): boolean;

	/**
	 * Search the model.
	 * @param searchString The string used to search. If it is a regular expression, set `isRegex` to true.
	 * @param searchOnlyEditableRange Limit the searching to only search inside the editable range of the model.
	 * @param isRegex Used to indicate that `searchString` is a regular expression.
	 * @param matchCase Force the matching to match lower/upper case exactly.
	 * @param wholeWord Force the matching to match entire words only.
	 * @param captureMatches The result will contain the captured groups.
	 * @param limitResultCount Limit the number of results
	 * @return The ranges where the matches are. It is empty if not matches have been found.
	 */
	findMatches(searchString: string, searchOnlyEditableRange: boolean, isRegex: boolean, matchCase: boolean, wholeWord: boolean, captureMatches: boolean, limitResultCount?: number): FindMatch[];
	/**
	 * Search the model.
	 * @param searchString The string used to search. If it is a regular expression, set `isRegex` to true.
	 * @param searchScope Limit the searching to only search inside this range.
	 * @param isRegex Used to indicate that `searchString` is a regular expression.
	 * @param matchCase Force the matching to match lower/upper case exactly.
	 * @param wholeWord Force the matching to match entire words only.
	 * @param captureMatches The result will contain the captured groups.
	 * @param limitResultCount Limit the number of results
	 * @return The ranges where the matches are. It is empty if no matches have been found.
	 */
	findMatches(searchString: string, searchScope: IRange, isRegex: boolean, matchCase: boolean, wholeWord: boolean, captureMatches: boolean, limitResultCount?: number): FindMatch[];
	/**
	 * Search the model for the next match. Loops to the beginning of the model if needed.
	 * @param searchString The string used to search. If it is a regular expression, set `isRegex` to true.
	 * @param searchStart Start the searching at the specified position.
	 * @param isRegex Used to indicate that `searchString` is a regular expression.
	 * @param matchCase Force the matching to match lower/upper case exactly.
	 * @param wholeWord Force the matching to match entire words only.
	 * @param captureMatches The result will contain the captured groups.
	 * @return The range where the next match is. It is null if no next match has been found.
	 */
	findNextMatch(searchString: string, searchStart: IPosition, isRegex: boolean, matchCase: boolean, wholeWord: boolean, captureMatches: boolean): FindMatch;
	/**
	 * Search the model for the previous match. Loops to the end of the model if needed.
	 * @param searchString The string used to search. If it is a regular expression, set `isRegex` to true.
	 * @param searchStart Start the searching at the specified position.
	 * @param isRegex Used to indicate that `searchString` is a regular expression.
	 * @param matchCase Force the matching to match lower/upper case exactly.
	 * @param wholeWord Force the matching to match entire words only.
	 * @param captureMatches The result will contain the captured groups.
	 * @return The range where the previous match is. It is null if no previous match has been found.
	 */
	findPreviousMatch(searchString: string, searchStart: IPosition, isRegex: boolean, matchCase: boolean, wholeWord: boolean, captureMatches: boolean): FindMatch;
}

export class FindMatch {
	_findMatchBrand: void;

	public readonly range: Range;
	public readonly matches: string[];

	/**
	 * @internal
	 */
	constructor(range: Range, matches: string[]) {
		this.range = range;
		this.matches = matches;
	}
}

export interface IReadOnlyModel extends ITextModel {
	/**
	 * Gets the resource associated with this editor model.
	 */
	readonly uri: URI;

	/**
	 * Get the language associated with this model.
	 * @internal
	 */
	getLanguageIdentifier(): LanguageIdentifier;

	/**
	 * Get the language associated with this model.
	 */
	getModeId(): string;

	/**
	 * Get the word under or besides `position`.
	 * @param position The position to look for a word.
	 * @param skipSyntaxTokens Ignore syntax tokens, as identified by the mode.
	 * @return The word under or besides `position`. Might be null.
	 */
	getWordAtPosition(position: IPosition): IWordAtPosition;

	/**
	 * Get the word under or besides `position` trimmed to `position`.column
	 * @param position The position to look for a word.
	 * @param skipSyntaxTokens Ignore syntax tokens, as identified by the mode.
	 * @return The word under or besides `position`. Will never be null.
	 */
	getWordUntilPosition(position: IPosition): IWordAtPosition;
}

/**
 * @internal
 */
export interface IFoundBracket {
	range: Range;
	open: string;
	close: string;
	isOpen: boolean;
}

/**
 * A model that is tokenized.
 */
export interface ITokenizedModel extends ITextModel {

	/**
	 * Force tokenization information for `lineNumber` to be accurate.
	 * @internal
	 */
	forceTokenization(lineNumber: number): void;

	/**
	 * Get the tokens for the line `lineNumber`.
	 * The tokens might be inaccurate. Use `forceTokenization` to ensure accurate tokens.
	 * @internal
	 */
	getLineTokens(lineNumber: number): LineTokens;

	/**
	 * Get the language associated with this model.
	 * @internal
	 */
	getLanguageIdentifier(): LanguageIdentifier;

	/**
	 * Get the language associated with this model.
	 */
	getModeId(): string;

	/**
	 * Set the current language mode associated with the model.
	 * @internal
	 */
	setMode(languageIdentifier: LanguageIdentifier): void;

	/**
	 * Returns the real (inner-most) language mode at a given position.
	 * The result might be inaccurate. Use `forceTokenization` to ensure accurate tokens.
	 * @internal
	 */
	getLanguageIdAtPosition(lineNumber: number, column: number): LanguageId;

	/**
	 * Get the word under or besides `position`.
	 * @param position The position to look for a word.
	 * @param skipSyntaxTokens Ignore syntax tokens, as identified by the mode.
	 * @return The word under or besides `position`. Might be null.
	 */
	getWordAtPosition(position: IPosition): IWordAtPosition;

	/**
	 * Get the word under or besides `position` trimmed to `position`.column
	 * @param position The position to look for a word.
	 * @param skipSyntaxTokens Ignore syntax tokens, as identified by the mode.
	 * @return The word under or besides `position`. Will never be null.
	 */
	getWordUntilPosition(position: IPosition): IWordAtPosition;

	/**
	 * Find the matching bracket of `request` up, counting brackets.
	 * @param request The bracket we're searching for
	 * @param position The position at which to start the search.
	 * @return The range of the matching bracket, or null if the bracket match was not found.
	 * @internal
	 */
	findMatchingBracketUp(bracket: string, position: IPosition): Range;

	// /**
	//  * Find the first bracket in the model before `position`.
	//  * @param position The position at which to start the search.
	//  * @return The info for the first bracket before `position`, or null if there are no more brackets before `positions`.
	//  */
	// findPrevBracket(position:IPosition): IFoundBracket;

	// /**
	//  * Find the first bracket in the model after `position`.
	//  * @param position The position at which to start the search.
	//  * @return The info for the first bracket after `position`, or null if there are no more brackets after `positions`.
	//  */
	// findNextBracket(position:IPosition): IFoundBracket;

	/**
	 * Given a `position`, if the position is on top or near a bracket,
	 * find the matching bracket of that bracket and return the ranges of both brackets.
	 * @param position The position at which to look for a bracket.
	 * @internal
	 */
	matchBracket(position: IPosition): [Range, Range];
}

/**
 * A model that can track markers.
 */
export interface ITextModelWithMarkers extends ITextModel {
	/**
	 * @internal
	 */
	_addMarker(internalDecorationId: number, lineNumber: number, column: number, stickToPreviousCharacter: boolean): string;
	/**
	 * @internal
	 */
	_changeMarker(id: string, newLineNumber: number, newColumn: number): void;
	/**
	 * @internal
	 */
	_changeMarkerStickiness(id: string, newStickToPreviousCharacter: boolean): void;
	/**
	 * @internal
	 */
	_getMarker(id: string): Position;
	/**
	 * @internal
	 */
	_removeMarker(id: string): void;
}

/**
 * Describes the behaviour of decorations when typing/editing near their edges.
 */
export enum TrackedRangeStickiness {
	AlwaysGrowsWhenTypingAtEdges = 0,
	NeverGrowsWhenTypingAtEdges = 1,
	GrowsOnlyWhenTypingBefore = 2,
	GrowsOnlyWhenTypingAfter = 3,
}

/**
 * A model that can have decorations.
 */
export interface ITextModelWithDecorations {
	/**
	 * Change the decorations. The callback will be called with a change accessor
	 * that becomes invalid as soon as the callback finishes executing.
	 * This allows for all events to be queued up until the change
	 * is completed. Returns whatever the callback returns.
	 * @param ownerId Identifies the editor id in which these decorations should appear. If no `ownerId` is provided, the decorations will appear in all editors that attach this model.
	 * @internal
	 */
	changeDecorations<T>(callback: (changeAccessor: IModelDecorationsChangeAccessor) => T, ownerId?: number): T;

	/**
	 * Perform a minimum ammount of operations, in order to transform the decorations
	 * identified by `oldDecorations` to the decorations described by `newDecorations`
	 * and returns the new identifiers associated with the resulting decorations.
	 *
	 * @param oldDecorations Array containing previous decorations identifiers.
	 * @param newDecorations Array describing what decorations should result after the call.
	 * @param ownerId Identifies the editor id in which these decorations should appear. If no `ownerId` is provided, the decorations will appear in all editors that attach this model.
	 * @return An array containing the new decorations identifiers.
	 */
	deltaDecorations(oldDecorations: string[], newDecorations: IModelDeltaDecoration[], ownerId?: number): string[];

	/**
	 * Remove all decorations that have been added with this specific ownerId.
	 * @param ownerId The owner id to search for.
	 * @internal
	 */
	removeAllDecorationsWithOwnerId(ownerId: number): void;

	/**
	 * Get the options associated with a decoration.
	 * @param id The decoration id.
	 * @return The decoration options or null if the decoration was not found.
	 */
	getDecorationOptions(id: string): IModelDecorationOptions;

	/**
	 * Get the range associated with a decoration.
	 * @param id The decoration id.
	 * @return The decoration range or null if the decoration was not found.
	 */
	getDecorationRange(id: string): Range;

	/**
	 * Gets all the decorations for the line `lineNumber` as an array.
	 * @param lineNumber The line number
	 * @param ownerId If set, it will ignore decorations belonging to other owners.
	 * @param filterOutValidation If set, it will ignore decorations specific to validation (i.e. warnings, errors).
	 * @return An array with the decorations
	 */
	getLineDecorations(lineNumber: number, ownerId?: number, filterOutValidation?: boolean): IModelDecoration[];

	/**
	 * Gets all the decorations for the lines between `startLineNumber` and `endLineNumber` as an array.
	 * @param startLineNumber The start line number
	 * @param endLineNumber The end line number
	 * @param ownerId If set, it will ignore decorations belonging to other owners.
	 * @param filterOutValidation If set, it will ignore decorations specific to validation (i.e. warnings, errors).
	 * @return An array with the decorations
	 */
	getLinesDecorations(startLineNumber: number, endLineNumber: number, ownerId?: number, filterOutValidation?: boolean): IModelDecoration[];

	/**
	 * Gets all the deocorations in a range as an array. Only `startLineNumber` and `endLineNumber` from `range` are used for filtering.
	 * So for now it returns all the decorations on the same line as `range`.
	 * @param range The range to search in
	 * @param ownerId If set, it will ignore decorations belonging to other owners.
	 * @param filterOutValidation If set, it will ignore decorations specific to validation (i.e. warnings, errors).
	 * @return An array with the decorations
	 */
	getDecorationsInRange(range: IRange, ownerId?: number, filterOutValidation?: boolean): IModelDecoration[];

	/**
	 * Gets all the decorations as an array.
	 * @param ownerId If set, it will ignore decorations belonging to other owners.
	 * @param filterOutValidation If set, it will ignore decorations specific to validation (i.e. warnings, errors).
	 */
	getAllDecorations(ownerId?: number, filterOutValidation?: boolean): IModelDecoration[];
}

/**
 * An editable text model.
 */
export interface IEditableTextModel extends ITextModelWithMarkers {

	/**
	 * Normalize a string containing whitespace according to indentation rules (converts to spaces or to tabs).
	 */
	normalizeIndentation(str: string): string;

	/**
	 * Get what is considered to be one indent (e.g. a tab character or 4 spaces, etc.).
	 */
	getOneIndent(): string;

	/**
	 * Change the options of this model.
	 */
	updateOptions(newOpts: ITextModelUpdateOptions): void;

	/**
	 * Detect the indentation options for this model from its content.
	 */
	detectIndentation(defaultInsertSpaces: boolean, defaultTabSize: number): void;

	/**
	 * Push a stack element onto the undo stack. This acts as an undo/redo point.
	 * The idea is to use `pushEditOperations` to edit the model and then to
	 * `pushStackElement` to create an undo/redo stop point.
	 */
	pushStackElement(): void;

	/**
	 * Push edit operations, basically editing the model. This is the preferred way
	 * of editing the model. The edit operations will land on the undo stack.
	 * @param beforeCursorState The cursor state before the edit operaions. This cursor state will be returned when `undo` or `redo` are invoked.
	 * @param editOperations The edit operations.
	 * @param cursorStateComputer A callback that can compute the resulting cursors state after the edit operations have been executed.
	 * @return The cursor state returned by the `cursorStateComputer`.
	 */
	pushEditOperations(beforeCursorState: Selection[], editOperations: IIdentifiedSingleEditOperation[], cursorStateComputer: ICursorStateComputer): Selection[];

	/**
	 * Edit the model without adding the edits to the undo stack.
	 * This can have dire consequences on the undo stack! See @pushEditOperations for the preferred way.
	 * @param operations The edit operations.
	 * @return The inverse edit operations, that, when applied, will bring the model back to the previous state.
	 */
	applyEdits(operations: IIdentifiedSingleEditOperation[]): IIdentifiedSingleEditOperation[];

	/**
	 * Undo edit operations until the first previous stop point created by `pushStackElement`.
	 * The inverse edit operations will be pushed on the redo stack.
	 * @internal
	 */
	undo(): Selection[];

	/**
	 * Redo edit operations until the next stop point created by `pushStackElement`.
	 * The inverse edit operations will be pushed on the undo stack.
	 * @internal
	 */
	redo(): Selection[];

	/**
	 * Set an editable range on the model.
	 * @internal
	 */
	setEditableRange(range: IRange): void;

	/**
	 * Check if the model has an editable range.
	 * @internal
	 */
	hasEditableRange(): boolean;

	/**
	 * Get the editable range on the model.
	 * @internal
	 */
	getEditableRange(): Range;
}

/**
 * A model.
 */
export interface IModel extends IReadOnlyModel, IEditableTextModel, ITextModelWithMarkers, ITokenizedModel, ITextModelWithDecorations {
	/**
	 * @deprecated Please use `onDidChangeContent` instead.
	 * An event emitted when the contents of the model have changed.
	 * @internal
	 * @event
	 */
	onDidChangeRawContent(listener: (e: ModelRawContentChangedEvent) => void): IDisposable;
	/**
	 * An event emitted when the contents of the model have changed.
	 * @event
	 */
	onDidChangeContent(listener: (e: IModelContentChangedEvent) => void): IDisposable;
	/**
	 * An event emitted when decorations of the model have changed.
	 * @event
	 */
	onDidChangeDecorations(listener: (e: IModelDecorationsChangedEvent) => void): IDisposable;
	/**
	 * An event emitted when the model options have changed.
	 * @event
	 */
	onDidChangeOptions(listener: (e: IModelOptionsChangedEvent) => void): IDisposable;
	/**
	 * An event emitted when the language associated with the model has changed.
	 * @event
	 */
	onDidChangeLanguage(listener: (e: IModelLanguageChangedEvent) => void): IDisposable;
	/**
	 * An event emitted right before disposing the model.
	 * @event
	 */
	onWillDispose(listener: () => void): IDisposable;

	/**
	 * @internal
	 */
	addBulkListener(listener: BulkListenerCallback): IDisposable;

	/**
	 * A unique identifier associated with this model.
	 */
	readonly id: string;

	/**
	 * Destroy this model. This will unbind the model from the mode
	 * and make all necessary clean-up to release this object to the GC.
	 * @internal
	 */
	destroy(): void;

	/**
	 * Destroy this model. This will unbind the model from the mode
	 * and make all necessary clean-up to release this object to the GC.
	 */
	dispose(): void;

	/**
	 * @internal
	 */
	onBeforeAttached(): void;

	/**
	 * @internal
	 */
	onBeforeDetached(): void;

	/**
	 * Returns iff this model is attached to an editor or not.
	 * @internal
	 */
	isAttachedToEditor(): boolean;
}

/**
 * A model for the diff editor.
 */
export interface IDiffEditorModel {
	/**
	 * Original model.
	 */
	original: IModel;
	/**
	 * Modified model.
	 */
	modified: IModel;
}

/**
 * An event describing that an editor has had its model reset (i.e. `editor.setModel()`).
 */
export interface IModelChangedEvent {
	/**
	 * The `uri` of the previous model or null.
	 */
	readonly oldModelUrl: URI;
	/**
	 * The `uri` of the new model or null.
	 */
	readonly newModelUrl: URI;
}

export interface IDimension {
	width: number;
	height: number;
}

/**
 * A change
 */
export interface IChange {
	readonly originalStartLineNumber: number;
	readonly originalEndLineNumber: number;
	readonly modifiedStartLineNumber: number;
	readonly modifiedEndLineNumber: number;
}
/**
 * A character level change.
 */
export interface ICharChange extends IChange {
	readonly originalStartColumn: number;
	readonly originalEndColumn: number;
	readonly modifiedStartColumn: number;
	readonly modifiedEndColumn: number;
}
/**
 * A line change
 */
export interface ILineChange extends IChange {
	readonly charChanges: ICharChange[];
}
/**
 * Information about a line in the diff editor
 */
export interface IDiffLineInformation {
	readonly equivalentLineNumber: number;
}

/**
 * @internal
 */
export interface IConfiguration {
	onDidChange(listener: (e: editorOptions.IConfigurationChangedEvent) => void): IDisposable;

	readonly editor: editorOptions.InternalEditorOptions;

	setMaxLineNumber(maxLineNumber: number): void;
}

// --- view

export interface IScrollEvent {
	readonly scrollTop: number;
	readonly scrollLeft: number;
	readonly scrollWidth: number;
	readonly scrollHeight: number;

	readonly scrollTopChanged: boolean;
	readonly scrollLeftChanged: boolean;
	readonly scrollWidthChanged: boolean;
	readonly scrollHeightChanged: boolean;
}

export interface INewScrollPosition {
	scrollLeft?: number;
	scrollTop?: number;
}

/**
 * Description of an action contribution
 */
export interface IActionDescriptor {
	/**
	 * An unique identifier of the contributed action.
	 */
	id: string;
	/**
	 * A label of the action that will be presented to the user.
	 */
	label: string;
	/**
	 * Precondition rule.
	 */
	precondition?: string;
	/**
	 * An array of keybindings for the action.
	 */
	keybindings?: number[];
	/**
	 * The keybinding rule (condition on top of precondition).
	 */
	keybindingContext?: string;
	/**
	 * Control if the action should show up in the context menu and where.
	 * The context menu of the editor has these default:
	 *   navigation - The navigation group comes first in all cases.
	 *   1_modification - This group comes next and contains commands that modify your code.
	 *   9_cutcopypaste - The last default group with the basic editing commands.
	 * You can also create your own group.
	 * Defaults to null (don't show in context menu).
	 */
	contextMenuGroupId?: string;
	/**
	 * Control the order in the context menu group.
	 */
	contextMenuOrder?: number;
	/**
	 * Method that will be executed when the action is triggered.
	 * @param editor The editor instance is passed in as a convinience
	 */
	run(editor: ICommonCodeEditor): void | TPromise<void>;
}

export interface IEditorAction {
	readonly id: string;
	readonly label: string;
	readonly alias: string;
	isSupported(): boolean;
	run(): TPromise<void>;
}

export type IEditorModel = IModel | IDiffEditorModel;

/**
 * A (serializable) state of the cursors.
 */
export interface ICursorState {
	inSelectionMode: boolean;
	selectionStart: IPosition;
	position: IPosition;
}
/**
 * A (serializable) state of the view.
 */
export interface IViewState {
	scrollTop: number;
	scrollTopWithoutViewZones: number;
	scrollLeft: number;
}
/**
 * A (serializable) state of the code editor.
 */
export interface ICodeEditorViewState {
	cursorState: ICursorState[];
	viewState: IViewState;
	contributionsState: { [id: string]: any };
}
/**
 * (Serializable) View state for the diff editor.
 */
export interface IDiffEditorViewState {
	original: ICodeEditorViewState;
	modified: ICodeEditorViewState;
}
/**
 * An editor view state.
 */
export type IEditorViewState = ICodeEditorViewState | IDiffEditorViewState;

/**
 * An editor.
 */
export interface IEditor {
	/**
	 * An event emitted when the editor has been disposed.
	 * @event
	 */
	onDidDispose(listener: () => void): IDisposable;

	/**
	 * Dispose the editor.
	 */
	dispose(): void;

	/**
	 * Get a unique id for this editor instance.
	 */
	getId(): string;

	/**
	 * Get the editor type. Please see `EditorType`.
	 * This is to avoid an instanceof check
	 */
	getEditorType(): string;

	/**
	 * Destroy the editor.
	 * @internal
	 */
	destroy(): void;

	/**
	 * Update the editor's options after the editor has been created.
	 */
	updateOptions(newOptions: editorOptions.IEditorOptions): void;

	/**
	 * Indicates that the editor becomes visible.
	 * @internal
	 */
	onVisible(): void;

	/**
	 * Indicates that the editor becomes hidden.
	 * @internal
	 */
	onHide(): void;

	/**
	 * Instructs the editor to remeasure its container. This method should
	 * be called when the container of the editor gets resized.
	 */
	layout(dimension?: IDimension): void;

	/**
	 * Brings browser focus to the editor text
	 */
	focus(): void;

	/**
	 * Returns true if this editor has keyboard focus (e.g. cursor is blinking).
	 */
	isFocused(): boolean;

	/**
	 * Returns all actions associated with this editor.
	 */
	getActions(): IEditorAction[];

	/**
	 * Returns all actions associated with this editor.
	 */
	getSupportedActions(): IEditorAction[];

	/**
	 * Saves current view state of the editor in a serializable object.
	 */
	saveViewState(): IEditorViewState;

	/**
	 * Restores the view state of the editor from a serializable object generated by `saveViewState`.
	 */
	restoreViewState(state: IEditorViewState): void;

	/**
	 * Given a position, returns a column number that takes tab-widths into account.
	 */
	getVisibleColumnFromPosition(position: IPosition): number;

	/**
	 * Returns the primary position of the cursor.
	 */
	getPosition(): Position;

	/**
	 * Set the primary position of the cursor. This will remove any secondary cursors.
	 * @param position New primary cursor's position
	 */
	setPosition(position: IPosition): void;

	/**
	 * Scroll vertically as necessary and reveal a line.
	 */
	revealLine(lineNumber: number): void;

	/**
	 * Scroll vertically as necessary and reveal a line centered vertically.
	 */
	revealLineInCenter(lineNumber: number): void;

	/**
	 * Scroll vertically as necessary and reveal a line centered vertically only if it lies outside the viewport.
	 */
	revealLineInCenterIfOutsideViewport(lineNumber: number): void;

	/**
	 * Scroll vertically or horizontally as necessary and reveal a position.
	 */
	revealPosition(position: IPosition, revealVerticalInCenter?: boolean, revealHorizontal?: boolean): void;

	/**
	 * Scroll vertically or horizontally as necessary and reveal a position centered vertically.
	 */
	revealPositionInCenter(position: IPosition): void;

	/**
	 * Scroll vertically or horizontally as necessary and reveal a position centered vertically only if it lies outside the viewport.
	 */
	revealPositionInCenterIfOutsideViewport(position: IPosition): void;

	/**
	 * Returns the primary selection of the editor.
	 */
	getSelection(): Selection;

	/**
	 * Returns all the selections of the editor.
	 */
	getSelections(): Selection[];

	/**
	 * Set the primary selection of the editor. This will remove any secondary cursors.
	 * @param selection The new selection
	 */
	setSelection(selection: IRange): void;
	/**
	 * Set the primary selection of the editor. This will remove any secondary cursors.
	 * @param selection The new selection
	 */
	setSelection(selection: Range): void;
	/**
	 * Set the primary selection of the editor. This will remove any secondary cursors.
	 * @param selection The new selection
	 */
	setSelection(selection: ISelection): void;
	/**
	 * Set the primary selection of the editor. This will remove any secondary cursors.
	 * @param selection The new selection
	 */
	setSelection(selection: Selection): void;

	/**
	 * Set the selections for all the cursors of the editor.
	 * Cursors will be removed or added, as necessary.
	 */
	setSelections(selections: ISelection[]): void;

	/**
	 * Scroll vertically as necessary and reveal lines.
	 */
	revealLines(startLineNumber: number, endLineNumber: number): void;

	/**
	 * Scroll vertically as necessary and reveal lines centered vertically.
	 */
	revealLinesInCenter(lineNumber: number, endLineNumber: number): void;

	/**
	 * Scroll vertically as necessary and reveal lines centered vertically only if it lies outside the viewport.
	 */
	revealLinesInCenterIfOutsideViewport(lineNumber: number, endLineNumber: number): void;

	/**
	 * Scroll vertically or horizontally as necessary and reveal a range.
	 */
	revealRange(range: IRange): void;

	/**
	 * Scroll vertically or horizontally as necessary and reveal a range centered vertically.
	 */
	revealRangeInCenter(range: IRange): void;

	/**
	 * Scroll vertically or horizontally as necessary and reveal a range at the top of the viewport.
	 */
	revealRangeAtTop(range: IRange): void;

	/**
	 * Scroll vertically or horizontally as necessary and reveal a range centered vertically only if it lies outside the viewport.
	 */
	revealRangeInCenterIfOutsideViewport(range: IRange): void;

	/**
	 * Directly trigger a handler or an editor action.
	 * @param source The source of the call.
	 * @param handlerId The id of the handler or the id of a contribution.
	 * @param payload Extra data to be sent to the handler.
	 */
	trigger(source: string, handlerId: string, payload: any): void;

	/**
	 * Gets the current model attached to this editor.
	 */
	getModel(): IEditorModel;

	/**
	 * Sets the current model attached to this editor.
	 * If the previous model was created by the editor via the value key in the options
	 * literal object, it will be destroyed. Otherwise, if the previous model was set
	 * via setModel, or the model key in the options literal object, the previous model
	 * will not be destroyed.
	 * It is safe to call setModel(null) to simply detach the current model from the editor.
	 */
	setModel(model: IEditorModel): void;

	/**
	 * Change the decorations. All decorations added through this changeAccessor
	 * will get the ownerId of the editor (meaning they will not show up in other
	 * editors).
	 * @see IModel.changeDecorations
	 * @internal
	 */
	changeDecorations(callback: (changeAccessor: IModelDecorationsChangeAccessor) => any): any;
}

/**
 * An editor contribution that gets created every time a new editor gets created and gets disposed when the editor gets disposed.
 */
export interface IEditorContribution {
	/**
	 * Get a unique identifier for this contribution.
	 */
	getId(): string;
	/**
	 * Dispose this contribution.
	 */
	dispose(): void;
	/**
	 * Store view state.
	 */
	saveViewState?(): any;
	/**
	 * Restore view state.
	 */
	restoreViewState?(state: any): void;
}

/**
 * @internal
 */
export interface IThemeDecorationRenderOptions {
	backgroundColor?: string;

	outline?: string;
	outlineColor?: string;
	outlineStyle?: string;
	outlineWidth?: string;

	border?: string;
	borderColor?: string;
	borderRadius?: string;
	borderSpacing?: string;
	borderStyle?: string;
	borderWidth?: string;

	textDecoration?: string;
	cursor?: string;
	color?: string;
	letterSpacing?: string;

	gutterIconPath?: string | URI;
	gutterIconSize?: string;

	overviewRulerColor?: string;

	before?: IContentDecorationRenderOptions;
	after?: IContentDecorationRenderOptions;
}

/**
 * @internal
 */
export interface IContentDecorationRenderOptions {
	contentText?: string;
	contentIconPath?: string | URI;

	border?: string;
	textDecoration?: string;
	color?: string;
	backgroundColor?: string;

	margin?: string;
	width?: string;
	height?: string;
}

/**
 * @internal
 */
export interface IDecorationRenderOptions extends IThemeDecorationRenderOptions {
	isWholeLine?: boolean;
	overviewRulerLane?: OverviewRulerLane;

	light?: IThemeDecorationRenderOptions;
	dark?: IThemeDecorationRenderOptions;
}

/**
 * @internal
 */
export interface IThemeDecorationInstanceRenderOptions {
	before?: IContentDecorationRenderOptions;
	after?: IContentDecorationRenderOptions;
}

/**
 * @internal
 */
export interface IDecorationInstanceRenderOptions extends IThemeDecorationInstanceRenderOptions {
	light?: IThemeDecorationInstanceRenderOptions;
	dark?: IThemeDecorationInstanceRenderOptions;
}

/**
 * @internal
 */
export interface IDecorationOptions {
	range: IRange;
	hoverMessage?: MarkedString | MarkedString[];
	renderOptions?: IDecorationInstanceRenderOptions;
}

export interface ICommonCodeEditor extends IEditor {
	/**
	 * An event emitted when the content of the current model has changed.
	 * @event
	 */
	onDidChangeModelContent(listener: (e: IModelContentChangedEvent) => void): IDisposable;
	/**
	 * An event emitted when the language of the current model has changed.
	 * @event
	 */
	onDidChangeModelLanguage(listener: (e: IModelLanguageChangedEvent) => void): IDisposable;
	/**
	 * An event emitted when the options of the current model has changed.
	 * @event
	 */
	onDidChangeModelOptions(listener: (e: IModelOptionsChangedEvent) => void): IDisposable;
	/**
	 * An event emitted when the configuration of the editor has changed. (e.g. `editor.updateOptions()`)
	 * @event
	 */
	onDidChangeConfiguration(listener: (e: editorOptions.IConfigurationChangedEvent) => void): IDisposable;
	/**
	 * An event emitted when the cursor position has changed.
	 * @event
	 */
	onDidChangeCursorPosition(listener: (e: ICursorPositionChangedEvent) => void): IDisposable;
	/**
	 * An event emitted when the cursor selection has changed.
	 * @event
	 */
	onDidChangeCursorSelection(listener: (e: ICursorSelectionChangedEvent) => void): IDisposable;
	/**
	 * An event emitted when the model of this editor has changed (e.g. `editor.setModel()`).
	 * @event
	 */
	onDidChangeModel(listener: (e: IModelChangedEvent) => void): IDisposable;
	/**
	 * An event emitted when the decorations of the current model have changed.
	 * @event
	 */
	onDidChangeModelDecorations(listener: (e: IModelDecorationsChangedEvent) => void): IDisposable;
	/**
	 * An event emitted when the text inside this editor gained focus (i.e. cursor blinking).
	 * @event
	 */
	onDidFocusEditorText(listener: () => void): IDisposable;
	/**
	 * An event emitted when the text inside this editor lost focus.
	 * @event
	 */
	onDidBlurEditorText(listener: () => void): IDisposable;
	/**
	 * An event emitted when the text inside this editor or an editor widget gained focus.
	 * @event
	 */
	onDidFocusEditor(listener: () => void): IDisposable;
	/**
	 * An event emitted when the text inside this editor or an editor widget lost focus.
	 * @event
	 */
	onDidBlurEditor(listener: () => void): IDisposable;
	/**
	 * An event emitted before interpreting typed characters (on the keyboard).
	 * @event
	 * @internal
	 */
	onWillType(listener: (text: string) => void): IDisposable;
	/**
	 * An event emitted before interpreting typed characters (on the keyboard).
	 * @event
	 * @internal
	 */
	onDidType(listener: (text: string) => void): IDisposable;
	/**
	 * An event emitted when users paste text in the editor.
	 * @event
	 * @internal
	 */
	onDidPaste(listener: (range: Range) => void): IDisposable;

	/**
	 * Saves current view state of the editor in a serializable object.
	 */
	saveViewState(): ICodeEditorViewState;

	/**
	 * Restores the view state of the editor from a serializable object generated by `saveViewState`.
	 */
	restoreViewState(state: ICodeEditorViewState): void;

	/**
	 * Returns true if this editor or one of its widgets has keyboard focus.
	 */
	hasWidgetFocus(): boolean;

	/**
	 * Get a contribution of this editor.
	 * @id Unique identifier of the contribution.
	 * @return The contribution or null if contribution not found.
	 */
	getContribution<T extends IEditorContribution>(id: string): T;

	/**
	 * Execute `fn` with the editor's services.
	 * @internal
	 */
	invokeWithinContext<T>(fn: (accessor: ServicesAccessor) => T): T;

	/**
	 * Type the getModel() of IEditor.
	 */
	getModel(): IModel;

	/**
	 * Returns the current editor's configuration
	 */
	getConfiguration(): editorOptions.InternalEditorOptions;

	/**
	 * Returns the 'raw' editor's configuration (without any validation or defaults).
	 * @internal
	 */
	getRawConfiguration(): editorOptions.IEditorOptions;

	/**
	 * Get value of the current model attached to this editor.
	 * @see IModel.getValue
	 */
	getValue(options?: { preserveBOM: boolean; lineEnding: string; }): string;

	/**
	 * Set the value of the current model attached to this editor.
	 * @see IModel.setValue
	 */
	setValue(newValue: string): void;

	/**
	 * Get the scrollWidth of the editor's viewport.
	 */
	getScrollWidth(): number;
	/**
	 * Get the scrollLeft of the editor's viewport.
	 */
	getScrollLeft(): number;

	/**
	 * Get the scrollHeight of the editor's viewport.
	 */
	getScrollHeight(): number;
	/**
	 * Get the scrollTop of the editor's viewport.
	 */
	getScrollTop(): number;

	/**
	 * Change the scrollLeft of the editor's viewport.
	 */
	setScrollLeft(newScrollLeft: number): void;
	/**
	 * Change the scrollTop of the editor's viewport.
	 */
	setScrollTop(newScrollTop: number): void;
	/**
	 * Change the scroll position of the editor's viewport.
	 */
	setScrollPosition(position: INewScrollPosition): void;

	/**
	 * Get an action that is a contribution to this editor.
	 * @id Unique identifier of the contribution.
	 * @return The action or null if action not found.
	 */
	getAction(id: string): IEditorAction;

	/**
	 * Execute a command on the editor.
	 * @param source The source of the call.
	 * @param command The command to execute
	 */
	executeCommand(source: string, command: ICommand): void;

	/**
	 * Push an "undo stop" in the undo-redo stack.
	 */
	pushUndoStop(): boolean;

	/**
	 * Execute edits on the editor.
	 * @param source The source of the call.
	 * @param edits The edits to execute.
	 * @param endCursoState Cursor state after the edits were applied.
	 */
	executeEdits(source: string, edits: IIdentifiedSingleEditOperation[], endCursoState?: Selection[]): boolean;

	/**
	 * Execute multiple (concommitent) commands on the editor.
	 * @param source The source of the call.
	 * @param command The commands to execute
	 */
	executeCommands(source: string, commands: ICommand[]): void;

	/**
	 * @internal
	 */
	_getCursors(): ICursors;

	/**
	 * Get all the decorations on a line (filtering out decorations from other editors).
	 */
	getLineDecorations(lineNumber: number): IModelDecoration[];

	/**
	 * All decorations added through this call will get the ownerId of this editor.
	 * @see IModel.deltaDecorations
	 */
	deltaDecorations(oldDecorations: string[], newDecorations: IModelDeltaDecoration[]): string[];

	/**
	 * @internal
	 */
	setDecorations(decorationTypeKey: string, ranges: IDecorationOptions[]): void;

	/**
	 * @internal
	 */
	removeDecorations(decorationTypeKey: string): void;

	/**
	 * Get the layout info for the editor.
	 */
	getLayoutInfo(): editorOptions.EditorLayoutInfo;

	/**
	 * @internal
	 */
	getTelemetryData(): { [key: string]: any; };
}

export interface ICommonDiffEditor extends IEditor {
	/**
	 * An event emitted when the diff information computed by this diff editor has been updated.
	 * @event
	 */
	onDidUpdateDiff(listener: () => void): IDisposable;

	/**
	 * Saves current view state of the editor in a serializable object.
	 */
	saveViewState(): IDiffEditorViewState;

	/**
	 * Restores the view state of the editor from a serializable object generated by `saveViewState`.
	 */
	restoreViewState(state: IDiffEditorViewState): void;

	/**
	 * Type the getModel() of IEditor.
	 */
	getModel(): IDiffEditorModel;

	/**
	 * Get the `original` editor.
	 */
	getOriginalEditor(): ICommonCodeEditor;

	/**
	 * Get the `modified` editor.
	 */
	getModifiedEditor(): ICommonCodeEditor;

	/**
	 * Get the computed diff information.
	 */
	getLineChanges(): ILineChange[];

	/**
	 * Get information based on computed diff about a line number from the original model.
	 * If the diff computation is not finished or the model is missing, will return null.
	 */
	getDiffLineInformationForOriginal(lineNumber: number): IDiffLineInformation;

	/**
	 * Get information based on computed diff about a line number from the modified model.
	 * If the diff computation is not finished or the model is missing, will return null.
	 */
	getDiffLineInformationForModified(lineNumber: number): IDiffLineInformation;

	/**
	 * @see ICodeEditor.getValue
	 */
	getValue(options?: { preserveBOM: boolean; lineEnding: string; }): string;

	/**
	 * Returns whether the diff editor is ignoring trim whitespace or not.
	 * @internal
	 */
	readonly ignoreTrimWhitespace: boolean;

	/**
	 * Returns whether the diff editor is rendering side by side or not.
	 * @internal
	 */
	readonly renderSideBySide: boolean;
	/**
	 * Returns whether the diff editor is rendering +/- indicators or not.
	 * @internal
	 */
	readonly renderIndicators: boolean;
}

/**
 * The type of the `IEditor`.
 */
export var EditorType = {
	ICodeEditor: 'vs.editor.ICodeEditor',
	IDiffEditor: 'vs.editor.IDiffEditor'
};

/**
 *@internal
 */
export function isCommonCodeEditor(thing: any): thing is ICommonCodeEditor {
	if (thing && typeof (<ICommonCodeEditor>thing).getEditorType === 'function') {
		return (<ICommonCodeEditor>thing).getEditorType() === EditorType.ICodeEditor;
	} else {
		return false;
	}
}

/**
 *@internal
 */
export function isCommonDiffEditor(thing: any): thing is ICommonDiffEditor {
	if (thing && typeof (<ICommonDiffEditor>thing).getEditorType === 'function') {
		return (<ICommonDiffEditor>thing).getEditorType() === EditorType.IDiffEditor;
	} else {
		return false;
	}
}

/**
 * Built-in commands.
 * @internal
 */
export var Handler = {
	ExecuteCommand: 'executeCommand',
	ExecuteCommands: 'executeCommands',

	Type: 'type',
	ReplacePreviousChar: 'replacePreviousChar',
	CompositionStart: 'compositionStart',
	CompositionEnd: 'compositionEnd',
	Paste: 'paste',

	Tab: 'tab',
	Indent: 'indent',
	Outdent: 'outdent',

	DeleteLeft: 'deleteLeft',
	DeleteRight: 'deleteRight',

	Cut: 'cut',

	Undo: 'undo',
	Redo: 'redo',

	LineInsertBefore: 'lineInsertBefore',
	LineInsertAfter: 'lineInsertAfter',
	LineBreakInsert: 'lineBreakInsert',
};<|MERGE_RESOLUTION|>--- conflicted
+++ resolved
@@ -396,65 +396,7 @@
 	 * This indicates that this operation is in a set of operations that are tracked and should not be "simplified".
 	 * @internal
 	 */
-<<<<<<< HEAD
-	referenceInfos?: boolean;
-	/**
-	 * Enable code folding
-	 * Defaults to true in vscode and to false in monaco-editor.
-	 */
-	folding?: boolean;
-	/**
-	 * Enable highlighting of matching brackets.
-	 * Defaults to true.
-	 */
-	matchBrackets?: boolean;
-	/**
-	 * Enable rendering of whitespace.
-	 * Defaults to none.
-	 */
-	renderWhitespace?: 'none' | 'boundary' | 'all';
-	/**
-	 * Enable rendering of control characters.
-	 * Defaults to false.
-	 */
-	renderControlCharacters?: boolean;
-	/**
-	 * Enable rendering of indent guides.
-	 * Defaults to false.
-	 */
-	renderIndentGuides?: boolean;
-	/**
-	 * Enable rendering of current line highlight.
-	 * Defaults to all.
-	 */
-	renderLineHighlight?: 'none' | 'gutter' | 'line' | 'all';
-	/**
-	 * Inserting and deleting whitespace follows tab stops.
-	 */
-	useTabStops?: boolean;
-	/**
-	 * The font family
-	 */
-	fontFamily?: string;
-	/**
-	 * The font weight
-	 */
-	fontWeight?: 'normal' | 'bold' | 'bolder' | 'lighter' | 'initial' | 'inherit' | '100' | '200' | '300' | '400' | '500' | '600' | '700' | '800' | '900';
-	/**
-	 * The font size
-	 */
-	fontSize?: number;
-	/**
-	 * The line height
-	 */
-	lineHeight?: number;
-	/**
-	 * The letter spacing
-	 */
-	letterSpacing?: number;
-=======
 	_isTracked?: boolean;
->>>>>>> 5a0876d8
 }
 
 /**
