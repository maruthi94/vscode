/*---------------------------------------------------------------------------------------------
 *  Copyright (c) Microsoft Corporation. All rights reserved.
 *  Licensed under the MIT License. See License.txt in the project root for license information.
 *--------------------------------------------------------------------------------------------*/

declare module monaco {

	interface Thenable<T> {
		/**
		 * Attaches callbacks for the resolution and/or rejection of the Promise.
		 * @param onfulfilled The callback to execute when the Promise is resolved.
		 * @param onrejected The callback to execute when the Promise is rejected.
		 * @returns A Promise for the completion of which ever callback is executed.
		 */
		then<TResult>(onfulfilled?: (value: T) => TResult | Thenable<TResult>, onrejected?: (reason: any) => TResult | Thenable<TResult>): Thenable<TResult>;
		then<TResult>(onfulfilled?: (value: T) => TResult | Thenable<TResult>, onrejected?: (reason: any) => void): Thenable<TResult>;
	}

	export interface IDisposable {
		dispose(): void;
	}

	export interface IEvent<T> {
		(listener: (e: T) => any, thisArg?: any): IDisposable;
	}

	/**
	 * A helper that allows to emit and listen to typed events
	 */
	export class Emitter<T> {
		constructor();
		readonly event: IEvent<T>;
		fire(event?: T): void;
		dispose(): void;
	}

	export enum Severity {
		Ignore = 0,
		Info = 1,
		Warning = 2,
		Error = 3,
	}



	/**
	 * The value callback to complete a promise
	 */
	export interface TValueCallback<T> {
		(value: T): void;
	}


	export interface ProgressCallback {
		(progress: any): any;
	}


	/**
	 * A Promise implementation that supports progress and cancelation.
	 */
	export class Promise<V> {

		constructor(init: (complete: TValueCallback<V>, error: (err: any) => void, progress: ProgressCallback) => void, oncancel?: any);

		public then<U>(success?: (value: V) => Promise<U>, error?: (err: any) => Promise<U>, progress?: ProgressCallback): Promise<U>;
		public then<U>(success?: (value: V) => Promise<U>, error?: (err: any) => Promise<U> | U, progress?: ProgressCallback): Promise<U>;
		public then<U>(success?: (value: V) => Promise<U>, error?: (err: any) => U, progress?: ProgressCallback): Promise<U>;
		public then<U>(success?: (value: V) => Promise<U>, error?: (err: any) => void, progress?: ProgressCallback): Promise<U>;
		public then<U>(success?: (value: V) => Promise<U> | U, error?: (err: any) => Promise<U>, progress?: ProgressCallback): Promise<U>;
		public then<U>(success?: (value: V) => Promise<U> | U, error?: (err: any) => Promise<U> | U, progress?: ProgressCallback): Promise<U>;
		public then<U>(success?: (value: V) => Promise<U> | U, error?: (err: any) => U, progress?: ProgressCallback): Promise<U>;
		public then<U>(success?: (value: V) => Promise<U> | U, error?: (err: any) => void, progress?: ProgressCallback): Promise<U>;
		public then<U>(success?: (value: V) => U, error?: (err: any) => Promise<U>, progress?: ProgressCallback): Promise<U>;
		public then<U>(success?: (value: V) => U, error?: (err: any) => Promise<U> | U, progress?: ProgressCallback): Promise<U>;
		public then<U>(success?: (value: V) => U, error?: (err: any) => U, progress?: ProgressCallback): Promise<U>;
		public then<U>(success?: (value: V) => U, error?: (err: any) => void, progress?: ProgressCallback): Promise<U>;

		public done(success?: (value: V) => void, error?: (err: any) => any, progress?: ProgressCallback): void;
		public cancel(): void;

		public static as(value: null): Promise<null>;
		public static as(value: undefined): Promise<undefined>;
		public static as<ValueType>(value: Promise<ValueType>): Promise<ValueType>;
		public static as<ValueType>(value: Thenable<ValueType>): Thenable<ValueType>;
		public static as<ValueType>(value: ValueType): Promise<ValueType>;

		public static is(value: any): value is Thenable<any>;
		public static timeout(delay: number): Promise<void>;
		public static join<ValueType>(promises: Promise<ValueType>[]): Promise<ValueType[]>;
		public static join<ValueType>(promises: Thenable<ValueType>[]): Thenable<ValueType[]>;
		public static join<ValueType>(promises: { [n: string]: Promise<ValueType> }): Promise<{ [n: string]: ValueType }>;
		public static any<ValueType>(promises: Promise<ValueType>[]): Promise<{ key: string; value: Promise<ValueType>; }>;

		public static wrap<ValueType>(value: Thenable<ValueType>): Promise<ValueType>;
		public static wrap<ValueType>(value: ValueType): Promise<ValueType>;

		public static wrapError<ValueType>(error: any): Promise<ValueType>;
	}

	export class CancellationTokenSource {
		readonly token: CancellationToken;
		cancel(): void;
		dispose(): void;
	}

	export interface CancellationToken {
		readonly isCancellationRequested: boolean;
		/**
		 * An event emitted when cancellation is requested
		 * @event
		 */
		readonly onCancellationRequested: IEvent<any>;
	}
	/**
	 * Uniform Resource Identifier (Uri) http://tools.ietf.org/html/rfc3986.
	 * This class is a simple parser which creates the basic component paths
	 * (http://tools.ietf.org/html/rfc3986#section-3) with minimal validation
	 * and encoding.
	 *
	 *       foo://example.com:8042/over/there?name=ferret#nose
	 *       \_/   \______________/\_________/ \_________/ \__/
	 *        |           |            |            |        |
	 *     scheme     authority       path        query   fragment
	 *        |   _____________________|__
	 *       / \ /                        \
	 *       urn:example:animal:ferret:nose
	 *
	 *
	 */
	export class Uri {
		static isUri(thing: any): thing is Uri;
		protected constructor();
		/**
		 * scheme is the 'http' part of 'http://www.msft.com/some/path?query#fragment'.
		 * The part before the first colon.
		 */
		readonly scheme: string;
		/**
		 * authority is the 'www.msft.com' part of 'http://www.msft.com/some/path?query#fragment'.
		 * The part between the first double slashes and the next slash.
		 */
		readonly authority: string;
		/**
		 * path is the '/some/path' part of 'http://www.msft.com/some/path?query#fragment'.
		 */
		readonly path: string;
		/**
		 * query is the 'query' part of 'http://www.msft.com/some/path?query#fragment'.
		 */
		readonly query: string;
		/**
		 * fragment is the 'fragment' part of 'http://www.msft.com/some/path?query#fragment'.
		 */
		readonly fragment: string;
		/**
		 * Returns a string representing the corresponding file system path of this Uri.
		 * Will handle UNC paths and normalize windows drive letters to lower-case. Also
		 * uses the platform specific path separator. Will *not* validate the path for
		 * invalid characters and semantics. Will *not* look at the scheme of this Uri.
		 */
		readonly fsPath: string;
		with(change: {
			scheme?: string;
			authority?: string;
			path?: string;
			query?: string;
			fragment?: string;
		}): Uri;
		static parse(value: string): Uri;
		static file(path: string): Uri;
		static from(components: {
			scheme?: string;
			authority?: string;
			path?: string;
			query?: string;
			fragment?: string;
		}): Uri;
		/**
		 *
		 * @param skipEncoding Do not encode the result, default is `false`
		 */
		toString(skipEncoding?: boolean): string;
		toJSON(): any;
		static revive(data: any): Uri;
	}

	/**
	 * Virtual Key Codes, the value does not hold any inherent meaning.
	 * Inspired somewhat from https://msdn.microsoft.com/en-us/library/windows/desktop/dd375731(v=vs.85).aspx
	 * But these are "more general", as they should work across browsers & OS`s.
	 */
	export enum KeyCode {
		/**
		 * Placed first to cover the 0 value of the enum.
		 */
		Unknown = 0,
		Backspace = 1,
		Tab = 2,
		Enter = 3,
		Shift = 4,
		Ctrl = 5,
		Alt = 6,
		PauseBreak = 7,
		CapsLock = 8,
		Escape = 9,
		Space = 10,
		PageUp = 11,
		PageDown = 12,
		End = 13,
		Home = 14,
		LeftArrow = 15,
		UpArrow = 16,
		RightArrow = 17,
		DownArrow = 18,
		Insert = 19,
		Delete = 20,
		KEY_0 = 21,
		KEY_1 = 22,
		KEY_2 = 23,
		KEY_3 = 24,
		KEY_4 = 25,
		KEY_5 = 26,
		KEY_6 = 27,
		KEY_7 = 28,
		KEY_8 = 29,
		KEY_9 = 30,
		KEY_A = 31,
		KEY_B = 32,
		KEY_C = 33,
		KEY_D = 34,
		KEY_E = 35,
		KEY_F = 36,
		KEY_G = 37,
		KEY_H = 38,
		KEY_I = 39,
		KEY_J = 40,
		KEY_K = 41,
		KEY_L = 42,
		KEY_M = 43,
		KEY_N = 44,
		KEY_O = 45,
		KEY_P = 46,
		KEY_Q = 47,
		KEY_R = 48,
		KEY_S = 49,
		KEY_T = 50,
		KEY_U = 51,
		KEY_V = 52,
		KEY_W = 53,
		KEY_X = 54,
		KEY_Y = 55,
		KEY_Z = 56,
		Meta = 57,
		ContextMenu = 58,
		F1 = 59,
		F2 = 60,
		F3 = 61,
		F4 = 62,
		F5 = 63,
		F6 = 64,
		F7 = 65,
		F8 = 66,
		F9 = 67,
		F10 = 68,
		F11 = 69,
		F12 = 70,
		F13 = 71,
		F14 = 72,
		F15 = 73,
		F16 = 74,
		F17 = 75,
		F18 = 76,
		F19 = 77,
		NumLock = 78,
		ScrollLock = 79,
		/**
		 * Used for miscellaneous characters; it can vary by keyboard.
		 * For the US standard keyboard, the ';:' key
		 */
		US_SEMICOLON = 80,
		/**
		 * For any country/region, the '+' key
		 * For the US standard keyboard, the '=+' key
		 */
		US_EQUAL = 81,
		/**
		 * For any country/region, the ',' key
		 * For the US standard keyboard, the ',<' key
		 */
		US_COMMA = 82,
		/**
		 * For any country/region, the '-' key
		 * For the US standard keyboard, the '-_' key
		 */
		US_MINUS = 83,
		/**
		 * For any country/region, the '.' key
		 * For the US standard keyboard, the '.>' key
		 */
		US_DOT = 84,
		/**
		 * Used for miscellaneous characters; it can vary by keyboard.
		 * For the US standard keyboard, the '/?' key
		 */
		US_SLASH = 85,
		/**
		 * Used for miscellaneous characters; it can vary by keyboard.
		 * For the US standard keyboard, the '`~' key
		 */
		US_BACKTICK = 86,
		/**
		 * Used for miscellaneous characters; it can vary by keyboard.
		 * For the US standard keyboard, the '[{' key
		 */
		US_OPEN_SQUARE_BRACKET = 87,
		/**
		 * Used for miscellaneous characters; it can vary by keyboard.
		 * For the US standard keyboard, the '\|' key
		 */
		US_BACKSLASH = 88,
		/**
		 * Used for miscellaneous characters; it can vary by keyboard.
		 * For the US standard keyboard, the ']}' key
		 */
		US_CLOSE_SQUARE_BRACKET = 89,
		/**
		 * Used for miscellaneous characters; it can vary by keyboard.
		 * For the US standard keyboard, the ''"' key
		 */
		US_QUOTE = 90,
		/**
		 * Used for miscellaneous characters; it can vary by keyboard.
		 */
		OEM_8 = 91,
		/**
		 * Either the angle bracket key or the backslash key on the RT 102-key keyboard.
		 */
		OEM_102 = 92,
		NUMPAD_0 = 93,
		NUMPAD_1 = 94,
		NUMPAD_2 = 95,
		NUMPAD_3 = 96,
		NUMPAD_4 = 97,
		NUMPAD_5 = 98,
		NUMPAD_6 = 99,
		NUMPAD_7 = 100,
		NUMPAD_8 = 101,
		NUMPAD_9 = 102,
		NUMPAD_MULTIPLY = 103,
		NUMPAD_ADD = 104,
		NUMPAD_SEPARATOR = 105,
		NUMPAD_SUBTRACT = 106,
		NUMPAD_DECIMAL = 107,
		NUMPAD_DIVIDE = 108,
		/**
		 * Cover all key codes when IME is processing input.
		 */
		KEY_IN_COMPOSITION = 109,
		ABNT_C1 = 110,
		ABNT_C2 = 111,
		/**
		 * Placed last to cover the length of the enum.
		 * Please do not depend on this value!
		 */
		MAX_VALUE = 112,
	}

	export class KeyMod {
		static readonly CtrlCmd: number;
		static readonly Shift: number;
		static readonly Alt: number;
		static readonly WinCtrl: number;
		static chord(firstPart: number, secondPart: number): number;
	}
	/**
	 * MarkedString can be used to render human readable text. It is either a markdown string
	 * or a code-block that provides a language and a code snippet. Note that
	 * markdown strings will be sanitized - that means html will be escaped.
	 */
	export type MarkedString = string | {
		readonly language: string;
		readonly value: string;
	};

	export interface IKeyboardEvent {
		readonly browserEvent: KeyboardEvent;
		readonly target: HTMLElement;
		readonly ctrlKey: boolean;
		readonly shiftKey: boolean;
		readonly altKey: boolean;
		readonly metaKey: boolean;
		readonly keyCode: KeyCode;
		readonly code: string;
		equals(keybinding: number): boolean;
		preventDefault(): void;
		stopPropagation(): void;
	}
	export interface IMouseEvent {
		readonly browserEvent: MouseEvent;
		readonly leftButton: boolean;
		readonly middleButton: boolean;
		readonly rightButton: boolean;
		readonly target: HTMLElement;
		readonly detail: number;
		readonly posx: number;
		readonly posy: number;
		readonly ctrlKey: boolean;
		readonly shiftKey: boolean;
		readonly altKey: boolean;
		readonly metaKey: boolean;
		readonly timestamp: number;
		preventDefault(): void;
		stopPropagation(): void;
	}

	export interface IScrollEvent {
		readonly scrollTop: number;
		readonly scrollLeft: number;
		readonly scrollWidth: number;
		readonly scrollHeight: number;
		readonly scrollTopChanged: boolean;
		readonly scrollLeftChanged: boolean;
		readonly scrollWidthChanged: boolean;
		readonly scrollHeightChanged: boolean;
	}
	/**
	 * A position in the editor. This interface is suitable for serialization.
	 */
	export interface IPosition {
		/**
		 * line number (starts at 1)
		 */
		readonly lineNumber: number;
		/**
		 * column (the first character in a line is between column 1 and column 2)
		 */
		readonly column: number;
	}

	/**
	 * A position in the editor.
	 */
	export class Position {
		/**
		 * line number (starts at 1)
		 */
		readonly lineNumber: number;
		/**
		 * column (the first character in a line is between column 1 and column 2)
		 */
		readonly column: number;
		constructor(lineNumber: number, column: number);
		/**
		 * Test if this position equals other position
		 */
		equals(other: IPosition): boolean;
		/**
		 * Test if position `a` equals position `b`
		 */
		static equals(a: IPosition, b: IPosition): boolean;
		/**
		 * Test if this position is before other position.
		 * If the two positions are equal, the result will be false.
		 */
		isBefore(other: IPosition): boolean;
		/**
		 * Test if position `a` is before position `b`.
		 * If the two positions are equal, the result will be false.
		 */
		static isBefore(a: IPosition, b: IPosition): boolean;
		/**
		 * Test if this position is before other position.
		 * If the two positions are equal, the result will be true.
		 */
		isBeforeOrEqual(other: IPosition): boolean;
		/**
		 * Test if position `a` is before position `b`.
		 * If the two positions are equal, the result will be true.
		 */
		static isBeforeOrEqual(a: IPosition, b: IPosition): boolean;
		/**
		 * A function that compares positions, useful for sorting
		 */
		static compare(a: IPosition, b: IPosition): number;
		/**
		 * Clone this position.
		 */
		clone(): Position;
		/**
		 * Convert to a human-readable representation.
		 */
		toString(): string;
		/**
		 * Create a `Position` from an `IPosition`.
		 */
		static lift(pos: IPosition): Position;
		/**
		 * Test if `obj` is an `IPosition`.
		 */
		static isIPosition(obj: any): obj is IPosition;
	}

	/**
	 * A range in the editor. This interface is suitable for serialization.
	 */
	export interface IRange {
		/**
		 * Line number on which the range starts (starts at 1).
		 */
		readonly startLineNumber: number;
		/**
		 * Column on which the range starts in line `startLineNumber` (starts at 1).
		 */
		readonly startColumn: number;
		/**
		 * Line number on which the range ends.
		 */
		readonly endLineNumber: number;
		/**
		 * Column on which the range ends in line `endLineNumber`.
		 */
		readonly endColumn: number;
	}

	/**
	 * A range in the editor. (startLineNumber,startColumn) is <= (endLineNumber,endColumn)
	 */
	export class Range {
		/**
		 * Line number on which the range starts (starts at 1).
		 */
		readonly startLineNumber: number;
		/**
		 * Column on which the range starts in line `startLineNumber` (starts at 1).
		 */
		readonly startColumn: number;
		/**
		 * Line number on which the range ends.
		 */
		readonly endLineNumber: number;
		/**
		 * Column on which the range ends in line `endLineNumber`.
		 */
		readonly endColumn: number;
		constructor(startLineNumber: number, startColumn: number, endLineNumber: number, endColumn: number);
		/**
		 * Test if this range is empty.
		 */
		isEmpty(): boolean;
		/**
		 * Test if `range` is empty.
		 */
		static isEmpty(range: IRange): boolean;
		/**
		 * Test if position is in this range. If the position is at the edges, will return true.
		 */
		containsPosition(position: IPosition): boolean;
		/**
		 * Test if `position` is in `range`. If the position is at the edges, will return true.
		 */
		static containsPosition(range: IRange, position: IPosition): boolean;
		/**
		 * Test if range is in this range. If the range is equal to this range, will return true.
		 */
		containsRange(range: IRange): boolean;
		/**
		 * Test if `otherRange` is in `range`. If the ranges are equal, will return true.
		 */
		static containsRange(range: IRange, otherRange: IRange): boolean;
		/**
		 * A reunion of the two ranges.
		 * The smallest position will be used as the start point, and the largest one as the end point.
		 */
		plusRange(range: IRange): Range;
		/**
		 * A reunion of the two ranges.
		 * The smallest position will be used as the start point, and the largest one as the end point.
		 */
		static plusRange(a: IRange, b: IRange): Range;
		/**
		 * A intersection of the two ranges.
		 */
		intersectRanges(range: IRange): Range;
		/**
		 * A intersection of the two ranges.
		 */
		static intersectRanges(a: IRange, b: IRange): Range;
		/**
		 * Test if this range equals other.
		 */
		equalsRange(other: IRange): boolean;
		/**
		 * Test if range `a` equals `b`.
		 */
		static equalsRange(a: IRange, b: IRange): boolean;
		/**
		 * Return the end position (which will be after or equal to the start position)
		 */
		getEndPosition(): Position;
		/**
		 * Return the start position (which will be before or equal to the end position)
		 */
		getStartPosition(): Position;
		/**
		 * Clone this range.
		 */
		cloneRange(): Range;
		/**
		 * Transform to a user presentable string representation.
		 */
		toString(): string;
		/**
		 * Create a new range using this range's start position, and using endLineNumber and endColumn as the end position.
		 */
		setEndPosition(endLineNumber: number, endColumn: number): Range;
		/**
		 * Create a new range using this range's end position, and using startLineNumber and startColumn as the start position.
		 */
		setStartPosition(startLineNumber: number, startColumn: number): Range;
		/**
		 * Create a new empty range using this range's start position.
		 */
		collapseToStart(): Range;
		/**
		 * Create a new empty range using this range's start position.
		 */
		static collapseToStart(range: IRange): Range;
		static fromPositions(start: IPosition, end?: IPosition): Range;
		/**
		 * Create a `Range` from an `IRange`.
		 */
		static lift(range: IRange): Range;
		/**
		 * Test if `obj` is an `IRange`.
		 */
		static isIRange(obj: any): obj is IRange;
		/**
		 * Test if the two ranges are touching in any way.
		 */
		static areIntersectingOrTouching(a: IRange, b: IRange): boolean;
		/**
		 * A function that compares ranges, useful for sorting ranges
		 * It will first compare ranges on the startPosition and then on the endPosition
		 */
		static compareRangesUsingStarts(a: IRange, b: IRange): number;
		/**
		 * A function that compares ranges, useful for sorting ranges
		 * It will first compare ranges on the endPosition and then on the startPosition
		 */
		static compareRangesUsingEnds(a: IRange, b: IRange): number;
		/**
		 * Test if the range spans multiple lines.
		 */
		static spansMultipleLines(range: IRange): boolean;
	}

	/**
	 * A selection in the editor.
	 * The selection is a range that has an orientation.
	 */
	export interface ISelection {
		/**
		 * The line number on which the selection has started.
		 */
		readonly selectionStartLineNumber: number;
		/**
		 * The column on `selectionStartLineNumber` where the selection has started.
		 */
		readonly selectionStartColumn: number;
		/**
		 * The line number on which the selection has ended.
		 */
		readonly positionLineNumber: number;
		/**
		 * The column on `positionLineNumber` where the selection has ended.
		 */
		readonly positionColumn: number;
	}

	/**
	 * A selection in the editor.
	 * The selection is a range that has an orientation.
	 */
	export class Selection extends Range {
		/**
		 * The line number on which the selection has started.
		 */
		readonly selectionStartLineNumber: number;
		/**
		 * The column on `selectionStartLineNumber` where the selection has started.
		 */
		readonly selectionStartColumn: number;
		/**
		 * The line number on which the selection has ended.
		 */
		readonly positionLineNumber: number;
		/**
		 * The column on `positionLineNumber` where the selection has ended.
		 */
		readonly positionColumn: number;
		constructor(selectionStartLineNumber: number, selectionStartColumn: number, positionLineNumber: number, positionColumn: number);
		/**
		 * Clone this selection.
		 */
		clone(): Selection;
		/**
		 * Transform to a human-readable representation.
		 */
		toString(): string;
		/**
		 * Test if equals other selection.
		 */
		equalsSelection(other: ISelection): boolean;
		/**
		 * Test if the two selections are equal.
		 */
		static selectionsEqual(a: ISelection, b: ISelection): boolean;
		/**
		 * Get directions (LTR or RTL).
		 */
		getDirection(): SelectionDirection;
		/**
		 * Create a new selection with a different `positionLineNumber` and `positionColumn`.
		 */
		setEndPosition(endLineNumber: number, endColumn: number): Selection;
		/**
		 * Create a new selection with a different `selectionStartLineNumber` and `selectionStartColumn`.
		 */
		setStartPosition(startLineNumber: number, startColumn: number): Selection;
		/**
		 * Create a `Selection` from one or two positions
		 */
		static fromPositions(start: IPosition, end?: IPosition): Selection;
		/**
		 * Create a `Selection` from an `ISelection`.
		 */
		static liftSelection(sel: ISelection): Selection;
		/**
		 * `a` equals `b`.
		 */
		static selectionsArrEqual(a: ISelection[], b: ISelection[]): boolean;
		/**
		 * Test if `obj` is an `ISelection`.
		 */
		static isISelection(obj: any): obj is ISelection;
		/**
		 * Create with a direction.
		 */
		static createWithDirection(startLineNumber: number, startColumn: number, endLineNumber: number, endColumn: number, direction: SelectionDirection): Selection;
	}

	/**
	 * The direction of a selection.
	 */
	export enum SelectionDirection {
		/**
		 * The selection starts above where it ends.
		 */
		LTR = 0,
		/**
		 * The selection starts below where it ends.
		 */
		RTL = 1,
	}

	export class Token {
		_tokenBrand: void;
		readonly offset: number;
		readonly type: string;
		readonly language: string;
		constructor(offset: number, type: string, language: string);
		toString(): string;
	}
}

declare module monaco.editor {


<<<<<<< HEAD
    /**
     * Create a new editor under `domElement`.
     * `domElement` should be empty (not contain other dom nodes).
     * The editor will read the size of `domElement`.
     */
    export function create(domElement: HTMLElement, options?: IEditorConstructionOptions, override?: IEditorOverrideServices): IStandaloneCodeEditor;

    /**
     * Emitted when an editor is created.
     * Creating a diff editor might cause this listener to be invoked with the two editors.
     * @event
     */
    export function onDidCreateEditor(listener: (codeEditor: ICodeEditor) => void): IDisposable;

    /**
     * Create a new diff editor under `domElement`.
     * `domElement` should be empty (not contain other dom nodes).
     * The editor will read the size of `domElement`.
     */
    export function createDiffEditor(domElement: HTMLElement, options?: IDiffEditorConstructionOptions, override?: IEditorOverrideServices): IStandaloneDiffEditor;

    export interface IDiffNavigator {
        revealFirst: boolean;
        canNavigate(): boolean;
        next(): void;
        previous(): void;
        dispose(): void;
    }

    export interface IDiffNavigatorOptions {
        readonly followsCaret?: boolean;
        readonly ignoreCharChanges?: boolean;
        readonly alwaysRevealFirst?: boolean;
    }

    export function createDiffNavigator(diffEditor: IStandaloneDiffEditor, opts?: IDiffNavigatorOptions): IDiffNavigator;

    /**
     * Create a new editor model.
     * You can specify the language that should be set for this model or let the language be inferred from the `uri`.
     */
    export function createModel(value: string, language?: string, uri?: Uri): IModel;

    /**
     * Change the language for a model.
     */
    export function setModelLanguage(model: IModel, language: string): void;

    /**
     * Set the markers for a model.
     */
    export function setModelMarkers(model: IModel, owner: string, markers: IMarkerData[]): void;

    /**
     * Get the model that has `uri` if it exists.
     */
    export function getModel(uri: Uri): IModel;

    /**
     * Get all the created models.
     */
    export function getModels(): IModel[];

    /**
     * Emitted when a model is created.
     * @event
     */
    export function onDidCreateModel(listener: (model: IModel) => void): IDisposable;

    /**
     * Emitted right before a model is disposed.
     * @event
     */
    export function onWillDisposeModel(listener: (model: IModel) => void): IDisposable;

    /**
     * Emitted when a different language is set to a model.
     * @event
     */
    export function onDidChangeModelLanguage(listener: (e: {
        readonly model: IModel;
        readonly oldLanguage: string;
    }) => void): IDisposable;

    /**
     * Create a new web worker that has model syncing capabilities built in.
     * Specify an AMD module to load that will `create` an object that will be proxied.
     */
    export function createWebWorker<T>(opts: IWebWorkerOptions): MonacoWebWorker<T>;

    /**
     * Colorize the contents of `domNode` using attribute `data-lang`.
     */
    export function colorizeElement(domNode: HTMLElement, options: IColorizerElementOptions): Promise<void>;

    /**
     * Colorize `text` using language `languageId`.
     */
    export function colorize(text: string, languageId: string, options: IColorizerOptions): Promise<string>;

    /**
     * Colorize a line in a model.
     */
    export function colorizeModelLine(model: IModel, lineNumber: number, tabSize?: number): string;

    /**
     * Tokenize `text` using language `languageId`
     */
    export function tokenize(text: string, languageId: string): Token[][];

    /**
     * Define a new theme.
     */
    export function defineTheme(themeName: string, themeData: IStandaloneThemeData): void;

    export type BuiltinTheme = 'vs' | 'vs-dark' | 'hc-black';

    export interface IStandaloneThemeData {
        base: BuiltinTheme;
        inherit: boolean;
        rules: ITokenThemeRule[];
        colors: IColors;
    }

    export type IColors = {
        [colorId: string]: string;
    };

    export interface ITokenThemeRule {
        token: string;
        foreground?: string;
        background?: string;
        fontStyle?: string;
    }

    /**
     * A web worker that can provide a proxy to an arbitrary file.
     */
    export interface MonacoWebWorker<T> {
        /**
         * Terminate the web worker, thus invalidating the returned proxy.
         */
        dispose(): void;
        /**
         * Get a proxy to the arbitrary loaded code.
         */
        getProxy(): Promise<T>;
        /**
         * Synchronize (send) the models at `resources` to the web worker,
         * making them available in the monaco.worker.getMirrorModels().
         */
        withSyncedResources(resources: Uri[]): Promise<T>;
    }

    export interface IWebWorkerOptions {
        /**
         * The AMD moduleId to load.
         * It should export a function `create` that should return the exported proxy.
         */
        moduleId: string;
        /**
         * The data to send over when calling create on the module.
         */
        createData?: any;
        /**
         * A label to be used to identify the web worker for debugging purposes.
         */
        label?: string;
    }

    /**
     * The options to create an editor.
     */
    export interface IEditorConstructionOptions extends ICodeEditorWidgetCreationOptions {
        /**
         * The initial value of the auto created model in the editor.
         * To not create automatically a model, use `model: null`.
         */
        value?: string;
        /**
         * The initial language of the auto created model in the editor.
         * To not create automatically a model, use `model: null`.
         */
        language?: string;
    }

    /**
     * The options to create a diff editor.
     */
    export interface IDiffEditorConstructionOptions extends IDiffEditorOptions {
    }

    export interface IStandaloneCodeEditor extends ICodeEditor {
        addCommand(keybinding: number, handler: ICommandHandler, context: string): string;
        createContextKey<T>(key: string, defaultValue: T): IContextKey<T>;
        addAction(descriptor: IActionDescriptor): IDisposable;
    }

    export interface IStandaloneDiffEditor extends IDiffEditor {
        addCommand(keybinding: number, handler: ICommandHandler, context: string): string;
        createContextKey<T>(key: string, defaultValue: T): IContextKey<T>;
        addAction(descriptor: IActionDescriptor): IDisposable;
        getOriginalEditor(): IStandaloneCodeEditor;
        getModifiedEditor(): IStandaloneCodeEditor;
    }
    export interface ICommandHandler {
        (...args: any[]): void;
    }

    export interface IContextKey<T> {
        set(value: T): void;
        reset(): void;
        get(): T;
    }

    export interface IEditorOverrideServices {
        [index: string]: any;
    }

    /**
     * A structure defining a problem/warning/etc.
     */
    export interface IMarkerData {
        code?: string;
        severity: Severity;
        message: string;
        source?: string;
        startLineNumber: number;
        startColumn: number;
        endLineNumber: number;
        endColumn: number;
    }

    export interface IColorizerOptions {
        tabSize?: number;
    }

    export interface IColorizerElementOptions extends IColorizerOptions {
        theme?: string;
        mimeType?: string;
    }

    export enum ScrollbarVisibility {
        Auto = 1,
        Hidden = 2,
        Visible = 3,
    }

    /**
     * Configuration options for editor scrollbars
     */
    export interface IEditorScrollbarOptions {
        /**
         * The size of arrows (if displayed).
         * Defaults to 11.
         */
        arrowSize?: number;
        /**
         * Render vertical scrollbar.
         * Accepted values: 'auto', 'visible', 'hidden'.
         * Defaults to 'auto'.
         */
        vertical?: string;
        /**
         * Render horizontal scrollbar.
         * Accepted values: 'auto', 'visible', 'hidden'.
         * Defaults to 'auto'.
         */
        horizontal?: string;
        /**
         * Cast horizontal and vertical shadows when the content is scrolled.
         * Defaults to true.
         */
        useShadows?: boolean;
        /**
         * Render arrows at the top and bottom of the vertical scrollbar.
         * Defaults to false.
         */
        verticalHasArrows?: boolean;
        /**
         * Render arrows at the left and right of the horizontal scrollbar.
         * Defaults to false.
         */
        horizontalHasArrows?: boolean;
        /**
         * Listen to mouse wheel events and react to them by scrolling.
         * Defaults to true.
         */
        handleMouseWheel?: boolean;
        /**
         * Height in pixels for the horizontal scrollbar.
         * Defaults to 10 (px).
         */
        horizontalScrollbarSize?: number;
        /**
         * Width in pixels for the vertical scrollbar.
         * Defaults to 10 (px).
         */
        verticalScrollbarSize?: number;
        /**
         * Width in pixels for the vertical slider.
         * Defaults to `verticalScrollbarSize`.
         */
        verticalSliderSize?: number;
        /**
         * Height in pixels for the horizontal slider.
         * Defaults to `horizontalScrollbarSize`.
         */
        horizontalSliderSize?: number;
    }

    /**
     * Configuration options for editor minimap
     */
    export interface IEditorMinimapOptions {
        /**
         * Enable the rendering of the minimap.
         * Defaults to false.
         */
        enabled?: boolean;
        /**
         * Render the actual text on a line (as opposed to color blocks).
         * Defaults to true.
         */
        renderCharacters?: boolean;
        /**
         * Limit the width of the minimap to render at most a certain number of columns.
         * Defaults to 120.
         */
        maxColumn?: number;
    }

    /**
     * Describes how to indent wrapped lines.
     */
    export enum WrappingIndent {
        /**
         * No indentation => wrapped lines begin at column 1.
         */
        None = 0,
        /**
         * Same => wrapped lines get the same indentation as the parent.
         */
        Same = 1,
        /**
         * Indent => wrapped lines get +1 indentation as the parent.
         */
        Indent = 2,
    }

    export type LineNumbersOption = 'on' | 'off' | 'relative' | ((lineNumber: number) => string);

    /**
     * Configuration options for the editor.
     */
    export interface IEditorOptions {
        /**
         * Enable experimental screen reader support.
         * Defaults to `true`.
         */
        experimentalScreenReader?: boolean;
        /**
         * The aria label for the editor's textarea (when it is focused).
         */
        ariaLabel?: string;
        /**
         * Render vertical lines at the specified columns.
         * Defaults to empty array.
         */
        rulers?: number[];
        /**
         * A string containing the word separators used when doing word navigation.
         * Defaults to `~!@#$%^&*()-=+[{]}\\|;:\'",.<>/?
         */
        wordSeparators?: string;
        /**
         * Enable Linux primary clipboard.
         * Defaults to true.
         */
        selectionClipboard?: boolean;
        /**
         * Control the rendering of line numbers.
         * If it is a function, it will be invoked when rendering a line number and the return value will be rendered.
         * Otherwise, if it is a truey, line numbers will be rendered normally (equivalent of using an identity function).
         * Otherwise, line numbers will not be rendered.
         * Defaults to true.
         */
        lineNumbers?: LineNumbersOption;
        /**
         * Should the corresponding line be selected when clicking on the line number?
         * Defaults to true.
         */
        selectOnLineNumbers?: boolean;
        /**
         * Control the width of line numbers, by reserving horizontal space for rendering at least an amount of digits.
         * Defaults to 5.
         */
        lineNumbersMinChars?: number;
        /**
         * Enable the rendering of the glyph margin.
         * Defaults to true in vscode and to false in monaco-editor.
         */
        glyphMargin?: boolean;
        /**
         * The width reserved for line decorations (in px).
         * Line decorations are placed between line numbers and the editor content.
         * You can pass in a string in the format floating point followed by "ch". e.g. 1.3ch.
         * Defaults to 10.
         */
        lineDecorationsWidth?: number | string;
        /**
         * When revealing the cursor, a virtual padding (px) is added to the cursor, turning it into a rectangle.
         * This virtual padding ensures that the cursor gets revealed before hitting the edge of the viewport.
         * Defaults to 30 (px).
         */
        revealHorizontalRightPadding?: number;
        /**
         * Render the editor selection with rounded borders.
         * Defaults to true.
         */
        roundedSelection?: boolean;
        /**
         * Theme to be used for rendering.
         * The current out-of-the-box available themes are: 'vs' (default), 'vs-dark', 'hc-black'.
         * You can create custom themes via `monaco.editor.defineTheme`.
         */
        theme?: string;
        /**
         * Should the editor be read only.
         * Defaults to false.
         */
        readOnly?: boolean;
        /**
         * Control the behavior and rendering of the scrollbars.
         */
        scrollbar?: IEditorScrollbarOptions;
        /**
         * Control the behavior and rendering of the minimap.
         */
        minimap?: IEditorMinimapOptions;
        /**
         * Display overflow widgets as `fixed`.
         * Defaults to `false`.
         */
        fixedOverflowWidgets?: boolean;
        /**
         * The number of vertical lanes the overview ruler should render.
         * Defaults to 2.
         */
        overviewRulerLanes?: number;
        /**
         * Controls if a border should be drawn around the overview ruler.
         * Defaults to `true`.
         */
        overviewRulerBorder?: boolean;
        /**
         * Control the cursor animation style, possible values are 'blink', 'smooth', 'phase', 'expand' and 'solid'.
         * Defaults to 'blink'.
         */
        cursorBlinking?: string;
        /**
         * Zoom the font in the editor when using the mouse wheel in combination with holding Ctrl.
         * Defaults to false.
         */
        mouseWheelZoom?: boolean;
        /**
         * Control the cursor style, either 'block' or 'line'.
         * Defaults to 'line'.
         */
        cursorStyle?: string;
        /**
         * Enable font ligatures.
         * Defaults to false.
         */
        fontLigatures?: boolean;
        /**
         * Disable the use of `translate3d`.
         * Defaults to false.
         */
        disableTranslate3d?: boolean;
        /**
         * Disable the optimizations for monospace fonts.
         * Defaults to false.
         */
        disableMonospaceOptimizations?: boolean;
        /**
         * Should the cursor be hidden in the overview ruler.
         * Defaults to false.
         */
        hideCursorInOverviewRuler?: boolean;
        /**
         * Enable that scrolling can go one screen size after the last line.
         * Defaults to true.
         */
        scrollBeyondLastLine?: boolean;
        /**
         * Enable that the editor will install an interval to check if its container dom node size has changed.
         * Enabling this might have a severe performance impact.
         * Defaults to false.
         */
        automaticLayout?: boolean;
        /**
         * Control the wrapping of the editor.
         * When `wordWrap` = "off", the lines will never wrap.
         * When `wordWrap` = "on", the lines will wrap at the viewport width.
         * When `wordWrap` = "wordWrapColumn", the lines will wrap at `wordWrapColumn`.
         * When `wordWrap` = "bounded", the lines will wrap at min(viewport width, wordWrapColumn).
         * Defaults to "off".
         */
        wordWrap?: 'off' | 'on' | 'wordWrapColumn' | 'bounded';
        /**
         * Control the wrapping of the editor.
         * When `wordWrap` = "off", the lines will never wrap.
         * When `wordWrap` = "on", the lines will wrap at the viewport width.
         * When `wordWrap` = "wordWrapColumn", the lines will wrap at `wordWrapColumn`.
         * When `wordWrap` = "bounded", the lines will wrap at min(viewport width, wordWrapColumn).
         * Defaults to 80.
         */
        wordWrapColumn?: number;
        /**
         * Force word wrapping when the text appears to be of a minified/generated file.
         * Defaults to true.
         */
        wordWrapMinified?: boolean;
        /**
         * Control indentation of wrapped lines. Can be: 'none', 'same' or 'indent'.
         * Defaults to 'same' in vscode and to 'none' in monaco-editor.
         */
        wrappingIndent?: string;
        /**
         * Configure word wrapping characters. A break will be introduced before these characters.
         * Defaults to '{([+'.
         */
        wordWrapBreakBeforeCharacters?: string;
        /**
         * Configure word wrapping characters. A break will be introduced after these characters.
         * Defaults to ' \t})]?|&,;'.
         */
        wordWrapBreakAfterCharacters?: string;
        /**
         * Configure word wrapping characters. A break will be introduced after these characters only if no `wordWrapBreakBeforeCharacters` or `wordWrapBreakAfterCharacters` were found.
         * Defaults to '.'.
         */
        wordWrapBreakObtrusiveCharacters?: string;
        /**
         * Performance guard: Stop rendering a line after x characters.
         * Defaults to 10000.
         * Use -1 to never stop rendering
         */
        stopRenderingLineAfter?: number;
        /**
         * Enable hover.
         * Defaults to true.
         */
        hover?: boolean;
        /**
         * Enable custom contextmenu.
         * Defaults to true.
         */
        contextmenu?: boolean;
        /**
         * A multiplier to be used on the `deltaX` and `deltaY` of mouse wheel scroll events.
         * Defaults to 1.
         */
        mouseWheelScrollSensitivity?: number;
        /**
         * Enable quick suggestions (shadow suggestions)
         * Defaults to true.
         */
        quickSuggestions?: boolean | {
            other: boolean;
            comments: boolean;
            strings: boolean;
        };
        /**
         * Quick suggestions show delay (in ms)
         * Defaults to 500 (ms)
         */
        quickSuggestionsDelay?: number;
        /**
         * Enables parameter hints
         */
        parameterHints?: boolean;
        /**
         * Render icons in suggestions box.
         * Defaults to true.
         */
        iconsInSuggestions?: boolean;
        /**
         * Enable auto closing brackets.
         * Defaults to true.
         */
        autoClosingBrackets?: boolean;
        /**
         * Enable format on type.
         * Defaults to false.
         */
        formatOnType?: boolean;
        /**
         * Enable format on paste.
         * Defaults to false.
         */
        formatOnPaste?: boolean;
        /**
         * Controls if the editor should allow to move selections via drag and drop.
         * Defaults to false.
         */
        dragAndDrop?: boolean;
        /**
         * Enable the suggestion box to pop-up on trigger characters.
         * Defaults to true.
         */
        suggestOnTriggerCharacters?: boolean;
        /**
         * Accept suggestions on ENTER.
         * Defaults to true.
         */
        acceptSuggestionOnEnter?: boolean;
        /**
         * Accept suggestions on provider defined characters.
         * Defaults to true.
         */
        acceptSuggestionOnCommitCharacter?: boolean;
        /**
         * Enable snippet suggestions. Default to 'true'.
         */
        snippetSuggestions?: 'top' | 'bottom' | 'inline' | 'none';
        /**
         * Copying without a selection copies the current line.
         */
        emptySelectionClipboard?: boolean;
        /**
         * Enable word based suggestions. Defaults to 'true'
         */
        wordBasedSuggestions?: boolean;
        /**
         * The font size for the suggest widget.
         * Defaults to the editor font size.
         */
        suggestFontSize?: number;
        /**
         * The line height for the suggest widget.
         * Defaults to the editor line height.
         */
        suggestLineHeight?: number;
        /**
         * Enable selection highlight.
         * Defaults to true.
         */
        selectionHighlight?: boolean;
        /**
         * Enable semantic occurrences highlight.
         * Defaults to true.
         */
        occurrencesHighlight?: boolean;
        /**
         * Show code lens
         * Defaults to true.
         */
        codeLens?: boolean;
        /**
         * Enable code folding
         * Defaults to true in vscode and to false in monaco-editor.
         */
        folding?: boolean;
        /**
         * Enable highlighting of matching brackets.
         * Defaults to true.
         */
        matchBrackets?: boolean;
        /**
         * Enable rendering of whitespace.
         * Defaults to none.
         */
        renderWhitespace?: 'none' | 'boundary' | 'all';
        /**
         * Enable rendering of control characters.
         * Defaults to false.
         */
        renderControlCharacters?: boolean;
        /**
         * Enable rendering of indent guides.
         * Defaults to false.
         */
        renderIndentGuides?: boolean;
        /**
         * Enable rendering of current line highlight.
         * Defaults to all.
         */
        renderLineHighlight?: 'none' | 'gutter' | 'line' | 'all';
        /**
         * Inserting and deleting whitespace follows tab stops.
         */
        useTabStops?: boolean;
        /**
         * The font family
         */
        fontFamily?: string;
        /**
         * The font weight
         */
        fontWeight?: 'normal' | 'bold' | 'bolder' | 'lighter' | 'initial' | 'inherit' | '100' | '200' | '300' | '400' | '500' | '600' | '700' | '800' | '900';
        /**
         * The font size
         */
        fontSize?: number;
        /**
         * The line height
         */
        lineHeight?: number;
        /**
         * The letter spacing
         */
        letterSpacing?: number;
    }

    /**
     * Configuration options for the diff editor.
     */
    export interface IDiffEditorOptions extends IEditorOptions {
        /**
         * Allow the user to resize the diff editor split view.
         * Defaults to true.
         */
        enableSplitViewResizing?: boolean;
        /**
         * Render the differences in two side-by-side editors.
         * Defaults to true.
         */
        renderSideBySide?: boolean;
        /**
         * Compute the diff by ignoring leading/trailing whitespace
         * Defaults to true.
         */
        ignoreTrimWhitespace?: boolean;
        /**
         * Render +/- indicators for added/deleted changes.
         * Defaults to true.
         */
        renderIndicators?: boolean;
        /**
         * Original model should be editable?
         * Defaults to false.
         */
        originalEditable?: boolean;
    }

    export class InternalEditorScrollbarOptions {
        readonly _internalEditorScrollbarOptionsBrand: void;
        readonly arrowSize: number;
        readonly vertical: ScrollbarVisibility;
        readonly horizontal: ScrollbarVisibility;
        readonly useShadows: boolean;
        readonly verticalHasArrows: boolean;
        readonly horizontalHasArrows: boolean;
        readonly handleMouseWheel: boolean;
        readonly horizontalScrollbarSize: number;
        readonly horizontalSliderSize: number;
        readonly verticalScrollbarSize: number;
        readonly verticalSliderSize: number;
        readonly mouseWheelScrollSensitivity: number;
    }

    export class InternalEditorMinimapOptions {
        readonly _internalEditorMinimapOptionsBrand: void;
        readonly enabled: boolean;
        readonly renderCharacters: boolean;
        readonly maxColumn: number;
    }

    export class EditorWrappingInfo {
        readonly _editorWrappingInfoBrand: void;
        readonly isViewportWrapping: boolean;
        readonly wrappingColumn: number;
        readonly wrappingIndent: WrappingIndent;
        readonly wordWrapBreakBeforeCharacters: string;
        readonly wordWrapBreakAfterCharacters: string;
        readonly wordWrapBreakObtrusiveCharacters: string;
    }

    export class InternalEditorViewOptions {
        readonly _internalEditorViewOptionsBrand: void;
        readonly theme: string;
        readonly canUseTranslate3d: boolean;
        readonly disableMonospaceOptimizations: boolean;
        readonly experimentalScreenReader: boolean;
        readonly rulers: number[];
        readonly ariaLabel: string;
        readonly renderLineNumbers: boolean;
        readonly renderCustomLineNumbers: (lineNumber: number) => string;
        readonly renderRelativeLineNumbers: boolean;
        readonly selectOnLineNumbers: boolean;
        readonly glyphMargin: boolean;
        readonly revealHorizontalRightPadding: number;
        readonly roundedSelection: boolean;
        readonly overviewRulerLanes: number;
        readonly overviewRulerBorder: boolean;
        readonly cursorBlinking: TextEditorCursorBlinkingStyle;
        readonly mouseWheelZoom: boolean;
        readonly cursorStyle: TextEditorCursorStyle;
        readonly hideCursorInOverviewRuler: boolean;
        readonly scrollBeyondLastLine: boolean;
        readonly editorClassName: string;
        readonly stopRenderingLineAfter: number;
        readonly renderWhitespace: 'none' | 'boundary' | 'all';
        readonly renderControlCharacters: boolean;
        readonly renderIndentGuides: boolean;
        readonly renderLineHighlight: 'none' | 'gutter' | 'line' | 'all';
        readonly scrollbar: InternalEditorScrollbarOptions;
        readonly minimap: InternalEditorMinimapOptions;
        readonly fixedOverflowWidgets: boolean;
    }

    export interface IViewConfigurationChangedEvent {
        readonly theme: boolean;
        readonly canUseTranslate3d: boolean;
        readonly disableMonospaceOptimizations: boolean;
        readonly experimentalScreenReader: boolean;
        readonly rulers: boolean;
        readonly ariaLabel: boolean;
        readonly renderLineNumbers: boolean;
        readonly renderCustomLineNumbers: boolean;
        readonly renderRelativeLineNumbers: boolean;
        readonly selectOnLineNumbers: boolean;
        readonly glyphMargin: boolean;
        readonly revealHorizontalRightPadding: boolean;
        readonly roundedSelection: boolean;
        readonly overviewRulerLanes: boolean;
        readonly overviewRulerBorder: boolean;
        readonly cursorBlinking: boolean;
        readonly mouseWheelZoom: boolean;
        readonly cursorStyle: boolean;
        readonly hideCursorInOverviewRuler: boolean;
        readonly scrollBeyondLastLine: boolean;
        readonly editorClassName: boolean;
        readonly stopRenderingLineAfter: boolean;
        readonly renderWhitespace: boolean;
        readonly renderControlCharacters: boolean;
        readonly renderIndentGuides: boolean;
        readonly renderLineHighlight: boolean;
        readonly scrollbar: boolean;
        readonly minimap: boolean;
        readonly fixedOverflowWidgets: boolean;
    }

    export class EditorContribOptions {
        readonly selectionClipboard: boolean;
        readonly hover: boolean;
        readonly contextmenu: boolean;
        readonly quickSuggestions: boolean | {
            other: boolean;
            comments: boolean;
            strings: boolean;
        };
        readonly quickSuggestionsDelay: number;
        readonly parameterHints: boolean;
        readonly iconsInSuggestions: boolean;
        readonly formatOnType: boolean;
        readonly formatOnPaste: boolean;
        readonly suggestOnTriggerCharacters: boolean;
        readonly acceptSuggestionOnEnter: boolean;
        readonly acceptSuggestionOnCommitCharacter: boolean;
        readonly snippetSuggestions: 'top' | 'bottom' | 'inline' | 'none';
        readonly emptySelectionClipboard: boolean;
        readonly wordBasedSuggestions: boolean;
        readonly suggestFontSize: number;
        readonly suggestLineHeight: number;
        readonly selectionHighlight: boolean;
        readonly occurrencesHighlight: boolean;
        readonly codeLens: boolean;
        readonly folding: boolean;
        readonly matchBrackets: boolean;
    }

    /**
     * Internal configuration options (transformed or computed) for the editor.
     */
    export class InternalEditorOptions {
        readonly _internalEditorOptionsBrand: void;
        readonly lineHeight: number;
        readonly readOnly: boolean;
        readonly wordSeparators: string;
        readonly autoClosingBrackets: boolean;
        readonly useTabStops: boolean;
        readonly tabFocusMode: boolean;
        readonly dragAndDrop: boolean;
        readonly layoutInfo: EditorLayoutInfo;
        readonly fontInfo: FontInfo;
        readonly viewInfo: InternalEditorViewOptions;
        readonly wrappingInfo: EditorWrappingInfo;
        readonly contribInfo: EditorContribOptions;
    }

    /**
     * An event describing that the configuration of the editor has changed.
     */
    export interface IConfigurationChangedEvent {
        readonly lineHeight: boolean;
        readonly readOnly: boolean;
        readonly wordSeparators: boolean;
        readonly autoClosingBrackets: boolean;
        readonly useTabStops: boolean;
        readonly tabFocusMode: boolean;
        readonly dragAndDrop: boolean;
        readonly layoutInfo: boolean;
        readonly fontInfo: boolean;
        readonly viewInfo: IViewConfigurationChangedEvent;
        readonly wrappingInfo: boolean;
        readonly contribInfo: boolean;
    }

    /**
     * Vertical Lane in the overview ruler of the editor.
     */
    export enum OverviewRulerLane {
        Left = 1,
        Center = 2,
        Right = 4,
        Full = 7,
    }

    /**
     * Options for rendering a model decoration in the overview ruler.
     */
    export interface IModelDecorationOverviewRulerOptions {
        /**
         * CSS color to render in the overview ruler.
         * e.g.: rgba(100, 100, 100, 0.5)
         */
        color: string;
        /**
         * CSS color to render in the overview ruler.
         * e.g.: rgba(100, 100, 100, 0.5)
         */
        darkColor: string;
        /**
         * The position in the overview ruler.
         */
        position: OverviewRulerLane;
    }

    /**
     * Options for a model decoration.
     */
    export interface IModelDecorationOptions {
        /**
         * Customize the growing behaviour of the decoration when typing at the edges of the decoration.
         * Defaults to TrackedRangeStickiness.AlwaysGrowsWhenTypingAtEdges
         */
        stickiness?: TrackedRangeStickiness;
        /**
         * CSS class name describing the decoration.
         */
        className?: string;
        /**
         * Message to be rendered when hovering over the glyph margin decoration.
         */
        glyphMarginHoverMessage?: MarkedString | MarkedString[];
        /**
         * Array of MarkedString to render as the decoration message.
         */
        hoverMessage?: MarkedString | MarkedString[];
        /**
         * Should the decoration expand to encompass a whole line.
         */
        isWholeLine?: boolean;
        /**
         * @deprecated : Use `overviewRuler` instead
         */
        showInOverviewRuler?: string;
        /**
         * If set, render this decoration in the overview ruler.
         */
        overviewRuler?: IModelDecorationOverviewRulerOptions;
        /**
         * If set, the decoration will be rendered in the glyph margin with this CSS class name.
         */
        glyphMarginClassName?: string;
        /**
         * If set, the decoration will be rendered in the lines decorations with this CSS class name.
         */
        linesDecorationsClassName?: string;
        /**
         * If set, the decoration will be rendered in the margin (covering its full width) with this CSS class name.
         */
        marginClassName?: string;
        /**
         * If set, the decoration will be rendered inline with the text with this CSS class name.
         * Please use this only for CSS rules that must impact the text. For example, use `className`
         * to have a background color decoration.
         */
        inlineClassName?: string;
        /**
         * If set, the decoration will be rendered before the text with this CSS class name.
         */
        beforeContentClassName?: string;
        /**
         * If set, the decoration will be rendered after the text with this CSS class name.
         */
        afterContentClassName?: string;
    }

    /**
     * New model decorations.
     */
    export interface IModelDeltaDecoration {
        /**
         * Range that this decoration covers.
         */
        range: IRange;
        /**
         * Options associated with this decoration.
         */
        options: IModelDecorationOptions;
    }

    /**
     * A decoration in the model.
     */
    export interface IModelDecoration {
        /**
         * Identifier for a decoration.
         */
        readonly id: string;
        /**
         * Identifier for a decoration's owener.
         */
        readonly ownerId: number;
        /**
         * Range that this decoration covers.
         */
        readonly range: Range;
        /**
         * Options associated with this decoration.
         */
        readonly options: IModelDecorationOptions;
        /**
         * A flag describing if this is a problem decoration (e.g. warning/error).
         */
        readonly isForValidation: boolean;
    }

    /**
     * Word inside a model.
     */
    export interface IWordAtPosition {
        /**
         * The word.
         */
        readonly word: string;
        /**
         * The column where the word starts.
         */
        readonly startColumn: number;
        /**
         * The column where the word ends.
         */
        readonly endColumn: number;
    }

    /**
     * End of line character preference.
     */
    export enum EndOfLinePreference {
        /**
         * Use the end of line character identified in the text buffer.
         */
        TextDefined = 0,
        /**
         * Use line feed (\n) as the end of line character.
         */
        LF = 1,
        /**
         * Use carriage return and line feed (\r\n) as the end of line character.
         */
        CRLF = 2,
    }

    /**
     * The default end of line to use when instantiating models.
     */
    export enum DefaultEndOfLine {
        /**
         * Use line feed (\n) as the end of line character.
         */
        LF = 1,
        /**
         * Use carriage return and line feed (\r\n) as the end of line character.
         */
        CRLF = 2,
    }

    /**
     * End of line character preference.
     */
    export enum EndOfLineSequence {
        /**
         * Use line feed (\n) as the end of line character.
         */
        LF = 0,
        /**
         * Use carriage return and line feed (\r\n) as the end of line character.
         */
        CRLF = 1,
    }

    /**
     * An identifier for a single edit operation.
     */
    export interface ISingleEditOperationIdentifier {
        /**
         * Identifier major
         */
        major: number;
        /**
         * Identifier minor
         */
        minor: number;
    }

    /**
     * A builder and helper for edit operations for a command.
     */
    export interface IEditOperationBuilder {
        /**
         * Add a new edit operation (a replace operation).
         * @param range The range to replace (delete). May be empty to represent a simple insert.
         * @param text The text to replace with. May be null to represent a simple delete.
         */
        addEditOperation(range: Range, text: string): void;
        /**
         * Track `selection` when applying edit operations.
         * A best effort will be made to not grow/expand the selection.
         * An empty selection will clamp to a nearby character.
         * @param selection The selection to track.
         * @param trackPreviousOnEmpty If set, and the selection is empty, indicates whether the selection
         *           should clamp to the previous or the next character.
         * @return A unique identifer.
         */
        trackSelection(selection: Selection, trackPreviousOnEmpty?: boolean): string;
    }

    /**
     * A helper for computing cursor state after a command.
     */
    export interface ICursorStateComputerData {
        /**
         * Get the inverse edit operations of the added edit operations.
         */
        getInverseEditOperations(): IIdentifiedSingleEditOperation[];
        /**
         * Get a previously tracked selection.
         * @param id The unique identifier returned by `trackSelection`.
         * @return The selection.
         */
        getTrackedSelection(id: string): Selection;
    }

    /**
     * A command that modifies text / cursor state on a model.
     */
    export interface ICommand {
        /**
         * Get the edit operations needed to execute this command.
         * @param model The model the command will execute on.
         * @param builder A helper to collect the needed edit operations and to track selections.
         */
        getEditOperations(model: ITokenizedModel, builder: IEditOperationBuilder): void;
        /**
         * Compute the cursor state after the edit operations were applied.
         * @param model The model the commad has executed on.
         * @param helper A helper to get inverse edit operations and to get previously tracked selections.
         * @return The cursor state after the command executed.
         */
        computeCursorState(model: ITokenizedModel, helper: ICursorStateComputerData): Selection;
    }

    /**
     * A single edit operation, that acts as a simple replace.
     * i.e. Replace text at `range` with `text` in model.
     */
    export interface ISingleEditOperation {
        /**
         * The range to replace. This can be empty to emulate a simple insert.
         */
        range: IRange;
        /**
         * The text to replace with. This can be null to emulate a simple delete.
         */
        text: string;
        /**
         * This indicates that this operation has "insert" semantics.
         * i.e. forceMoveMarkers = true => if `range` is collapsed, all markers at the position will be moved.
         */
        forceMoveMarkers?: boolean;
    }

    /**
     * A single edit operation, that has an identifier.
     */
    export interface IIdentifiedSingleEditOperation {
        /**
         * An identifier associated with this single edit operation.
         */
        identifier: ISingleEditOperationIdentifier;
        /**
         * The range to replace. This can be empty to emulate a simple insert.
         */
        range: Range;
        /**
         * The text to replace with. This can be null to emulate a simple delete.
         */
        text: string;
        /**
         * This indicates that this operation has "insert" semantics.
         * i.e. forceMoveMarkers = true => if `range` is collapsed, all markers at the position will be moved.
         */
        forceMoveMarkers: boolean;
        /**
         * This indicates that this operation is inserting automatic whitespace
         * that can be removed on next model edit operation if `config.trimAutoWhitespace` is true.
         */
        isAutoWhitespaceEdit?: boolean;
    }

    /**
     * A callback that can compute the cursor state after applying a series of edit operations.
     */
    export interface ICursorStateComputer {
        /**
         * A callback that can compute the resulting cursors state after some edit operations have been executed.
         */
        (inverseEditOperations: IIdentifiedSingleEditOperation[]): Selection[];
    }

    export class TextModelResolvedOptions {
        _textModelResolvedOptionsBrand: void;
        readonly tabSize: number;
        readonly insertSpaces: boolean;
        readonly defaultEOL: DefaultEndOfLine;
        readonly trimAutoWhitespace: boolean;
    }

    export interface ITextModelUpdateOptions {
        tabSize?: number;
        insertSpaces?: boolean;
        trimAutoWhitespace?: boolean;
    }

    export interface IModelOptionsChangedEvent {
        readonly tabSize: boolean;
        readonly insertSpaces: boolean;
        readonly trimAutoWhitespace: boolean;
    }

    /**
     * A textual read-only model.
     */
    export interface ITextModel {
        getOptions(): TextModelResolvedOptions;
        /**
         * Get the current version id of the model.
         * Anytime a change happens to the model (even undo/redo),
         * the version id is incremented.
         */
        getVersionId(): number;
        /**
         * Get the alternative version id of the model.
         * This alternative version id is not always incremented,
         * it will return the same values in the case of undo-redo.
         */
        getAlternativeVersionId(): number;
        /**
         * Replace the entire text buffer value contained in this model.
         */
        setValue(newValue: string): void;
        /**
         * Get the text stored in this model.
         * @param eol The end of line character preference. Defaults to `EndOfLinePreference.TextDefined`.
         * @param preserverBOM Preserve a BOM character if it was detected when the model was constructed.
         * @return The text.
         */
        getValue(eol?: EndOfLinePreference, preserveBOM?: boolean): string;
        /**
         * Get the length of the text stored in this model.
         */
        getValueLength(eol?: EndOfLinePreference, preserveBOM?: boolean): number;
        /**
         * Get the text in a certain range.
         * @param range The range describing what text to get.
         * @param eol The end of line character preference. This will only be used for multiline ranges. Defaults to `EndOfLinePreference.TextDefined`.
         * @return The text.
         */
        getValueInRange(range: IRange, eol?: EndOfLinePreference): string;
        /**
         * Get the length of text in a certain range.
         * @param range The range describing what text length to get.
         * @return The text length.
         */
        getValueLengthInRange(range: IRange): number;
        /**
         * Get the number of lines in the model.
         */
        getLineCount(): number;
        /**
         * Get the text for a certain line.
         */
        getLineContent(lineNumber: number): string;
        /**
         * Get the text for all lines.
         */
        getLinesContent(): string[];
        /**
         * Get the end of line sequence predominantly used in the text buffer.
         * @return EOL char sequence (e.g.: '\n' or '\r\n').
         */
        getEOL(): string;
        /**
         * Change the end of line sequence used in the text buffer.
         */
        setEOL(eol: EndOfLineSequence): void;
        /**
         * Get the minimum legal column for line at `lineNumber`
         */
        getLineMinColumn(lineNumber: number): number;
        /**
         * Get the maximum legal column for line at `lineNumber`
         */
        getLineMaxColumn(lineNumber: number): number;
        /**
         * Returns the column before the first non whitespace character for line at `lineNumber`.
         * Returns 0 if line is empty or contains only whitespace.
         */
        getLineFirstNonWhitespaceColumn(lineNumber: number): number;
        /**
         * Returns the column after the last non whitespace character for line at `lineNumber`.
         * Returns 0 if line is empty or contains only whitespace.
         */
        getLineLastNonWhitespaceColumn(lineNumber: number): number;
        /**
         * Create a valid position,
         */
        validatePosition(position: IPosition): Position;
        /**
         * Advances the given position by the given offest (negative offsets are also accepted)
         * and returns it as a new valid position.
         *
         * If the offset and position are such that their combination goes beyond the beginning or
         * end of the model, throws an exception.
         *
         * If the ofsset is such that the new position would be in the middle of a multi-byte
         * line terminator, throws an exception.
         */
        modifyPosition(position: IPosition, offset: number): Position;
        /**
         * Create a valid range.
         */
        validateRange(range: IRange): Range;
        /**
         * Converts the position to a zero-based offset.
         *
         * The position will be [adjusted](#TextDocument.validatePosition).
         *
         * @param position A position.
         * @return A valid zero-based offset.
         */
        getOffsetAt(position: IPosition): number;
        /**
         * Converts a zero-based offset to a position.
         *
         * @param offset A zero-based offset.
         * @return A valid [position](#Position).
         */
        getPositionAt(offset: number): Position;
        /**
         * Get a range covering the entire model
         */
        getFullModelRange(): Range;
        /**
         * Returns iff the model was disposed or not.
         */
        isDisposed(): boolean;
        /**
         * Search the model.
         * @param searchString The string used to search. If it is a regular expression, set `isRegex` to true.
         * @param searchOnlyEditableRange Limit the searching to only search inside the editable range of the model.
         * @param isRegex Used to indicate that `searchString` is a regular expression.
         * @param matchCase Force the matching to match lower/upper case exactly.
         * @param wholeWord Force the matching to match entire words only.
         * @param captureMatches The result will contain the captured groups.
         * @param limitResultCount Limit the number of results
         * @return The ranges where the matches are. It is empty if not matches have been found.
         */
        findMatches(searchString: string, searchOnlyEditableRange: boolean, isRegex: boolean, matchCase: boolean, wholeWord: boolean, captureMatches: boolean, limitResultCount?: number): FindMatch[];
        /**
         * Search the model.
         * @param searchString The string used to search. If it is a regular expression, set `isRegex` to true.
         * @param searchScope Limit the searching to only search inside this range.
         * @param isRegex Used to indicate that `searchString` is a regular expression.
         * @param matchCase Force the matching to match lower/upper case exactly.
         * @param wholeWord Force the matching to match entire words only.
         * @param captureMatches The result will contain the captured groups.
         * @param limitResultCount Limit the number of results
         * @return The ranges where the matches are. It is empty if no matches have been found.
         */
        findMatches(searchString: string, searchScope: IRange, isRegex: boolean, matchCase: boolean, wholeWord: boolean, captureMatches: boolean, limitResultCount?: number): FindMatch[];
        /**
         * Search the model for the next match. Loops to the beginning of the model if needed.
         * @param searchString The string used to search. If it is a regular expression, set `isRegex` to true.
         * @param searchStart Start the searching at the specified position.
         * @param isRegex Used to indicate that `searchString` is a regular expression.
         * @param matchCase Force the matching to match lower/upper case exactly.
         * @param wholeWord Force the matching to match entire words only.
         * @param captureMatches The result will contain the captured groups.
         * @return The range where the next match is. It is null if no next match has been found.
         */
        findNextMatch(searchString: string, searchStart: IPosition, isRegex: boolean, matchCase: boolean, wholeWord: boolean, captureMatches: boolean): FindMatch;
        /**
         * Search the model for the previous match. Loops to the end of the model if needed.
         * @param searchString The string used to search. If it is a regular expression, set `isRegex` to true.
         * @param searchStart Start the searching at the specified position.
         * @param isRegex Used to indicate that `searchString` is a regular expression.
         * @param matchCase Force the matching to match lower/upper case exactly.
         * @param wholeWord Force the matching to match entire words only.
         * @param captureMatches The result will contain the captured groups.
         * @return The range where the previous match is. It is null if no previous match has been found.
         */
        findPreviousMatch(searchString: string, searchStart: IPosition, isRegex: boolean, matchCase: boolean, wholeWord: boolean, captureMatches: boolean): FindMatch;
    }

    export class FindMatch {
        _findMatchBrand: void;
        readonly range: Range;
        readonly matches: string[];
    }

    export interface IReadOnlyModel extends ITextModel {
        /**
         * Gets the resource associated with this editor model.
         */
        readonly uri: Uri;
        /**
         * Get the language associated with this model.
         */
        getModeId(): string;
        /**
         * Get the word under or besides `position`.
         * @param position The position to look for a word.
         * @param skipSyntaxTokens Ignore syntax tokens, as identified by the mode.
         * @return The word under or besides `position`. Might be null.
         */
        getWordAtPosition(position: IPosition): IWordAtPosition;
        /**
         * Get the word under or besides `position` trimmed to `position`.column
         * @param position The position to look for a word.
         * @param skipSyntaxTokens Ignore syntax tokens, as identified by the mode.
         * @return The word under or besides `position`. Will never be null.
         */
        getWordUntilPosition(position: IPosition): IWordAtPosition;
    }

    /**
     * A model that is tokenized.
     */
    export interface ITokenizedModel extends ITextModel {
        /**
         * Get the language associated with this model.
         */
        getModeId(): string;
        /**
         * Get the word under or besides `position`.
         * @param position The position to look for a word.
         * @param skipSyntaxTokens Ignore syntax tokens, as identified by the mode.
         * @return The word under or besides `position`. Might be null.
         */
        getWordAtPosition(position: IPosition): IWordAtPosition;
        /**
         * Get the word under or besides `position` trimmed to `position`.column
         * @param position The position to look for a word.
         * @param skipSyntaxTokens Ignore syntax tokens, as identified by the mode.
         * @return The word under or besides `position`. Will never be null.
         */
        getWordUntilPosition(position: IPosition): IWordAtPosition;
    }

    /**
     * A model that can track markers.
     */
    export interface ITextModelWithMarkers extends ITextModel {
    }

    /**
     * Describes the behaviour of decorations when typing/editing near their edges.
     */
    export enum TrackedRangeStickiness {
        AlwaysGrowsWhenTypingAtEdges = 0,
        NeverGrowsWhenTypingAtEdges = 1,
        GrowsOnlyWhenTypingBefore = 2,
        GrowsOnlyWhenTypingAfter = 3,
    }

    /**
     * A model that can have decorations.
     */
    export interface ITextModelWithDecorations {
        /**
         * Perform a minimum ammount of operations, in order to transform the decorations
         * identified by `oldDecorations` to the decorations described by `newDecorations`
         * and returns the new identifiers associated with the resulting decorations.
         *
         * @param oldDecorations Array containing previous decorations identifiers.
         * @param newDecorations Array describing what decorations should result after the call.
         * @param ownerId Identifies the editor id in which these decorations should appear. If no `ownerId` is provided, the decorations will appear in all editors that attach this model.
         * @return An array containing the new decorations identifiers.
         */
        deltaDecorations(oldDecorations: string[], newDecorations: IModelDeltaDecoration[], ownerId?: number): string[];
        /**
         * Get the options associated with a decoration.
         * @param id The decoration id.
         * @return The decoration options or null if the decoration was not found.
         */
        getDecorationOptions(id: string): IModelDecorationOptions;
        /**
         * Get the range associated with a decoration.
         * @param id The decoration id.
         * @return The decoration range or null if the decoration was not found.
         */
        getDecorationRange(id: string): Range;
        /**
         * Gets all the decorations for the line `lineNumber` as an array.
         * @param lineNumber The line number
         * @param ownerId If set, it will ignore decorations belonging to other owners.
         * @param filterOutValidation If set, it will ignore decorations specific to validation (i.e. warnings, errors).
         * @return An array with the decorations
         */
        getLineDecorations(lineNumber: number, ownerId?: number, filterOutValidation?: boolean): IModelDecoration[];
        /**
         * Gets all the decorations for the lines between `startLineNumber` and `endLineNumber` as an array.
         * @param startLineNumber The start line number
         * @param endLineNumber The end line number
         * @param ownerId If set, it will ignore decorations belonging to other owners.
         * @param filterOutValidation If set, it will ignore decorations specific to validation (i.e. warnings, errors).
         * @return An array with the decorations
         */
        getLinesDecorations(startLineNumber: number, endLineNumber: number, ownerId?: number, filterOutValidation?: boolean): IModelDecoration[];
        /**
         * Gets all the deocorations in a range as an array. Only `startLineNumber` and `endLineNumber` from `range` are used for filtering.
         * So for now it returns all the decorations on the same line as `range`.
         * @param range The range to search in
         * @param ownerId If set, it will ignore decorations belonging to other owners.
         * @param filterOutValidation If set, it will ignore decorations specific to validation (i.e. warnings, errors).
         * @return An array with the decorations
         */
        getDecorationsInRange(range: IRange, ownerId?: number, filterOutValidation?: boolean): IModelDecoration[];
        /**
         * Gets all the decorations as an array.
         * @param ownerId If set, it will ignore decorations belonging to other owners.
         * @param filterOutValidation If set, it will ignore decorations specific to validation (i.e. warnings, errors).
         */
        getAllDecorations(ownerId?: number, filterOutValidation?: boolean): IModelDecoration[];
    }

    /**
     * An editable text model.
     */
    export interface IEditableTextModel extends ITextModelWithMarkers {
        /**
         * Normalize a string containing whitespace according to indentation rules (converts to spaces or to tabs).
         */
        normalizeIndentation(str: string): string;
        /**
         * Get what is considered to be one indent (e.g. a tab character or 4 spaces, etc.).
         */
        getOneIndent(): string;
        /**
         * Change the options of this model.
         */
        updateOptions(newOpts: ITextModelUpdateOptions): void;
        /**
         * Detect the indentation options for this model from its content.
         */
        detectIndentation(defaultInsertSpaces: boolean, defaultTabSize: number): void;
        /**
         * Push a stack element onto the undo stack. This acts as an undo/redo point.
         * The idea is to use `pushEditOperations` to edit the model and then to
         * `pushStackElement` to create an undo/redo stop point.
         */
        pushStackElement(): void;
        /**
         * Push edit operations, basically editing the model. This is the preferred way
         * of editing the model. The edit operations will land on the undo stack.
         * @param beforeCursorState The cursor state before the edit operaions. This cursor state will be returned when `undo` or `redo` are invoked.
         * @param editOperations The edit operations.
         * @param cursorStateComputer A callback that can compute the resulting cursors state after the edit operations have been executed.
         * @return The cursor state returned by the `cursorStateComputer`.
         */
        pushEditOperations(beforeCursorState: Selection[], editOperations: IIdentifiedSingleEditOperation[], cursorStateComputer: ICursorStateComputer): Selection[];
        /**
         * Edit the model without adding the edits to the undo stack.
         * This can have dire consequences on the undo stack! See @pushEditOperations for the preferred way.
         * @param operations The edit operations.
         * @return The inverse edit operations, that, when applied, will bring the model back to the previous state.
         */
        applyEdits(operations: IIdentifiedSingleEditOperation[]): IIdentifiedSingleEditOperation[];
    }

    /**
     * A model.
     */
    export interface IModel extends IReadOnlyModel, IEditableTextModel, ITextModelWithMarkers, ITokenizedModel, ITextModelWithDecorations, IEditorModel {
        /**
         * An event emitted when the contents of the model have changed.
         * @event
         */
        onDidChangeContent(listener: (e: IModelContentChangedEvent2) => void): IDisposable;
        /**
         * An event emitted when decorations of the model have changed.
         * @event
         */
        onDidChangeDecorations(listener: (e: IModelDecorationsChangedEvent) => void): IDisposable;
        /**
         * An event emitted when the model options have changed.
         * @event
         */
        onDidChangeOptions(listener: (e: IModelOptionsChangedEvent) => void): IDisposable;
        /**
         * An event emitted when the language associated with the model has changed.
         * @event
         */
        onDidChangeLanguage(listener: (e: IModelLanguageChangedEvent) => void): IDisposable;
        /**
         * An event emitted right before disposing the model.
         * @event
         */
        onWillDispose(listener: () => void): IDisposable;
        /**
         * A unique identifier associated with this model.
         */
        readonly id: string;
        /**
         * Destroy this model. This will unbind the model from the mode
         * and make all necessary clean-up to release this object to the GC.
         */
        dispose(): void;
    }

    /**
     * An event describing that the current mode associated with a model has changed.
     */
    export interface IModelLanguageChangedEvent {
        /**
         * Previous language
         */
        readonly oldLanguage: string;
        /**
         * New language
         */
        readonly newLanguage: string;
    }

    /**
     * An event describing a change in the text of a model.
     */
    export interface IModelContentChangedEvent2 {
        /**
         * The range that got replaced.
         */
        readonly range: IRange;
        /**
         * The length of the range that got replaced.
         */
        readonly rangeLength: number;
        /**
         * The new text for the range.
         */
        readonly text: string;
        /**
         * The (new) end-of-line character.
         */
        readonly eol: string;
        /**
         * The new version id the model has transitioned to.
         */
        versionId: number;
        /**
         * Flag that indicates that this event was generated while undoing.
         */
        readonly isUndoing: boolean;
        /**
         * Flag that indicates that this event was generated while redoing.
         */
        readonly isRedoing: boolean;
    }

    /**
     * An event describing that model decorations have changed.
     */
    export interface IModelDecorationsChangedEvent {
        /**
         * Lists of ids for added decorations.
         */
        readonly addedDecorations: string[];
        /**
         * Lists of ids for changed decorations.
         */
        readonly changedDecorations: string[];
        /**
         * List of ids for removed decorations.
         */
        readonly removedDecorations: string[];
    }

    /**
     * An event describing that some ranges of lines have been tokenized (their tokens have changed).
     */
    export interface IModelTokensChangedEvent {
        readonly ranges: {
            /**
             * The start of the range (inclusive)
             */
            readonly fromLineNumber: number;
            /**
             * The end of the range (inclusive)
             */
            readonly toLineNumber: number;
        }[];
    }

    /**
     * Describes the reason the cursor has changed its position.
     */
    export enum CursorChangeReason {
        /**
         * Unknown or not set.
         */
        NotSet = 0,
        /**
         * A `model.setValue()` was called.
         */
        ContentFlush = 1,
        /**
         * The `model` has been changed outside of this cursor and the cursor recovers its position from associated markers.
         */
        RecoverFromMarkers = 2,
        /**
         * There was an explicit user gesture.
         */
        Explicit = 3,
        /**
         * There was a Paste.
         */
        Paste = 4,
        /**
         * There was an Undo.
         */
        Undo = 5,
        /**
         * There was a Redo.
         */
        Redo = 6,
    }

    /**
     * An event describing that the cursor position has changed.
     */
    export interface ICursorPositionChangedEvent {
        /**
         * Primary cursor's position.
         */
        readonly position: Position;
        /**
         * Primary cursor's view position
         */
        readonly viewPosition: Position;
        /**
         * Secondary cursors' position.
         */
        readonly secondaryPositions: Position[];
        /**
         * Secondary cursors' view position.
         */
        readonly secondaryViewPositions: Position[];
        /**
         * Reason.
         */
        readonly reason: CursorChangeReason;
        /**
         * Source of the call that caused the event.
         */
        readonly source: string;
        /**
         * Is the primary cursor in the editable range?
         */
        readonly isInEditableRange: boolean;
    }

    /**
     * An event describing that the cursor selection has changed.
     */
    export interface ICursorSelectionChangedEvent {
        /**
         * The primary selection.
         */
        readonly selection: Selection;
        /**
         * The primary selection in view coordinates.
         */
        readonly viewSelection: Selection;
        /**
         * The secondary selections.
         */
        readonly secondarySelections: Selection[];
        /**
         * The secondary selections in view coordinates.
         */
        readonly secondaryViewSelections: Selection[];
        /**
         * Source of the call that caused the event.
         */
        readonly source: string;
        /**
         * Reason.
         */
        readonly reason: CursorChangeReason;
    }

    /**
     * An event describing that an editor has had its model reset (i.e. `editor.setModel()`).
     */
    export interface IModelChangedEvent {
        /**
         * The `uri` of the previous model or null.
         */
        readonly oldModelUrl: Uri;
        /**
         * The `uri` of the new model or null.
         */
        readonly newModelUrl: Uri;
    }

    /**
     * A description for the overview ruler position.
     */
    export class OverviewRulerPosition {
        readonly _overviewRulerPositionBrand: void;
        /**
         * Width of the overview ruler
         */
        readonly width: number;
        /**
         * Height of the overview ruler
         */
        readonly height: number;
        /**
         * Top position for the overview ruler
         */
        readonly top: number;
        /**
         * Right position for the overview ruler
         */
        readonly right: number;
    }

    export enum RenderMinimap {
        None = 0,
        Small = 1,
        Large = 2,
        SmallBlocks = 3,
        LargeBlocks = 4,
    }

    /**
     * The internal layout details of the editor.
     */
    export class EditorLayoutInfo {
        readonly _editorLayoutInfoBrand: void;
        /**
         * Full editor width.
         */
        readonly width: number;
        /**
         * Full editor height.
         */
        readonly height: number;
        /**
         * Left position for the glyph margin.
         */
        readonly glyphMarginLeft: number;
        /**
         * The width of the glyph margin.
         */
        readonly glyphMarginWidth: number;
        /**
         * The height of the glyph margin.
         */
        readonly glyphMarginHeight: number;
        /**
         * Left position for the line numbers.
         */
        readonly lineNumbersLeft: number;
        /**
         * The width of the line numbers.
         */
        readonly lineNumbersWidth: number;
        /**
         * The height of the line numbers.
         */
        readonly lineNumbersHeight: number;
        /**
         * Left position for the line decorations.
         */
        readonly decorationsLeft: number;
        /**
         * The width of the line decorations.
         */
        readonly decorationsWidth: number;
        /**
         * The height of the line decorations.
         */
        readonly decorationsHeight: number;
        /**
         * Left position for the content (actual text)
         */
        readonly contentLeft: number;
        /**
         * The width of the content (actual text)
         */
        readonly contentWidth: number;
        /**
         * The height of the content (actual height)
         */
        readonly contentHeight: number;
        /**
         * The width of the minimap
         */
        readonly minimapWidth: number;
        /**
         * Minimap render type
         */
        readonly renderMinimap: RenderMinimap;
        /**
         * The number of columns (of typical characters) fitting on a viewport line.
         */
        readonly viewportColumn: number;
        /**
         * The width of the vertical scrollbar.
         */
        readonly verticalScrollbarWidth: number;
        /**
         * The height of the horizontal scrollbar.
         */
        readonly horizontalScrollbarHeight: number;
        /**
         * The position of the overview ruler.
         */
        readonly overviewRuler: OverviewRulerPosition;
    }

    /**
     * Options for creating the editor.
     */
    export interface ICodeEditorWidgetCreationOptions extends IEditorOptions {
        /**
         * The initial model associated with this code editor.
         */
        model?: IModel;
    }

    /**
     * An editor model.
     */
    export interface IEditorModel {
    }

    /**
     * An editor view state.
     */
    export interface IEditorViewState {
    }

    export interface IDimension {
        width: number;
        height: number;
    }

    /**
     * A (serializable) state of the cursors.
     */
    export interface ICursorState {
        inSelectionMode: boolean;
        selectionStart: IPosition;
        position: IPosition;
    }

    /**
     * A (serializable) state of the view.
     */
    export interface IViewState {
        scrollTop: number;
        scrollTopWithoutViewZones: number;
        scrollLeft: number;
    }

    /**
     * A (serializable) state of the code editor.
     */
    export interface ICodeEditorViewState extends IEditorViewState {
        cursorState: ICursorState[];
        viewState: IViewState;
        contributionsState: {
            [id: string]: any;
        };
    }

    /**
     * Type of hit element with the mouse in the editor.
     */
    export enum MouseTargetType {
        /**
         * Mouse is on top of an unknown element.
         */
        UNKNOWN = 0,
        /**
         * Mouse is on top of the textarea used for input.
         */
        TEXTAREA = 1,
        /**
         * Mouse is on top of the glyph margin
         */
        GUTTER_GLYPH_MARGIN = 2,
        /**
         * Mouse is on top of the line numbers
         */
        GUTTER_LINE_NUMBERS = 3,
        /**
         * Mouse is on top of the line decorations
         */
        GUTTER_LINE_DECORATIONS = 4,
        /**
         * Mouse is on top of the whitespace left in the gutter by a view zone.
         */
        GUTTER_VIEW_ZONE = 5,
        /**
         * Mouse is on top of text in the content.
         */
        CONTENT_TEXT = 6,
        /**
         * Mouse is on top of empty space in the content (e.g. after line text or below last line)
         */
        CONTENT_EMPTY = 7,
        /**
         * Mouse is on top of a view zone in the content.
         */
        CONTENT_VIEW_ZONE = 8,
        /**
         * Mouse is on top of a content widget.
         */
        CONTENT_WIDGET = 9,
        /**
         * Mouse is on top of the decorations overview ruler.
         */
        OVERVIEW_RULER = 10,
        /**
         * Mouse is on top of a scrollbar.
         */
        SCROLLBAR = 11,
        /**
         * Mouse is on top of an overlay widget.
         */
        OVERLAY_WIDGET = 12,
        /**
         * Mouse is outside of the editor.
         */
        OUTSIDE_EDITOR = 13,
    }

    /**
     * A model for the diff editor.
     */
    export interface IDiffEditorModel extends IEditorModel {
        /**
         * Original model.
         */
        original: IModel;
        /**
         * Modified model.
         */
        modified: IModel;
    }

    /**
     * (Serializable) View state for the diff editor.
     */
    export interface IDiffEditorViewState extends IEditorViewState {
        original: ICodeEditorViewState;
        modified: ICodeEditorViewState;
    }

    /**
     * A change
     */
    export interface IChange {
        readonly originalStartLineNumber: number;
        readonly originalEndLineNumber: number;
        readonly modifiedStartLineNumber: number;
        readonly modifiedEndLineNumber: number;
    }

    /**
     * A character level change.
     */
    export interface ICharChange extends IChange {
        readonly originalStartColumn: number;
        readonly originalEndColumn: number;
        readonly modifiedStartColumn: number;
        readonly modifiedEndColumn: number;
    }

    /**
     * A line change
     */
    export interface ILineChange extends IChange {
        readonly charChanges: ICharChange[];
    }

    /**
     * Information about a line in the diff editor
     */
    export interface IDiffLineInformation {
        readonly equivalentLineNumber: number;
    }

    export interface INewScrollPosition {
        scrollLeft?: number;
        scrollTop?: number;
    }

    /**
     * Description of an action contribution
     */
    export interface IActionDescriptor {
        /**
         * An unique identifier of the contributed action.
         */
        id: string;
        /**
         * A label of the action that will be presented to the user.
         */
        label: string;
        /**
         * Precondition rule.
         */
        precondition?: string;
        /**
         * An array of keybindings for the action.
         */
        keybindings?: number[];
        /**
         * The keybinding rule (condition on top of precondition).
         */
        keybindingContext?: string;
        /**
         * Control if the action should show up in the context menu and where.
         * The context menu of the editor has these default:
         *   navigation - The navigation group comes first in all cases.
         *   1_modification - This group comes next and contains commands that modify your code.
         *   9_cutcopypaste - The last default group with the basic editing commands.
         * You can also create your own group.
         * Defaults to null (don't show in context menu).
         */
        contextMenuGroupId?: string;
        /**
         * Control the order in the context menu group.
         */
        contextMenuOrder?: number;
        /**
         * Method that will be executed when the action is triggered.
         * @param editor The editor instance is passed in as a convinience
         */
        run(editor: ICommonCodeEditor): void | Promise<void>;
    }

    export interface IEditorAction {
        readonly id: string;
        readonly label: string;
        readonly alias: string;
        isSupported(): boolean;
        run(): Promise<void>;
    }

    /**
     * An editor.
     */
    export interface IEditor {
        /**
         * An event emitted when the content of the current model has changed.
         * @event
         */
        onDidChangeModelContent(listener: (e: IModelContentChangedEvent2) => void): IDisposable;
        /**
         * An event emitted when the language of the current model has changed.
         * @event
         */
        onDidChangeModelLanguage(listener: (e: IModelLanguageChangedEvent) => void): IDisposable;
        /**
         * An event emitted when the options of the current model has changed.
         * @event
         */
        onDidChangeModelOptions(listener: (e: IModelOptionsChangedEvent) => void): IDisposable;
        /**
         * An event emitted when the configuration of the editor has changed. (e.g. `editor.updateOptions()`)
         * @event
         */
        onDidChangeConfiguration(listener: (e: IConfigurationChangedEvent) => void): IDisposable;
        /**
         * An event emitted when the cursor position has changed.
         * @event
         */
        onDidChangeCursorPosition(listener: (e: ICursorPositionChangedEvent) => void): IDisposable;
        /**
         * An event emitted when the cursor selection has changed.
         * @event
         */
        onDidChangeCursorSelection(listener: (e: ICursorSelectionChangedEvent) => void): IDisposable;
        /**
         * An event emitted when the editor has been disposed.
         * @event
         */
        onDidDispose(listener: () => void): IDisposable;
        /**
         * Dispose the editor.
         */
        dispose(): void;
        /**
         * Get a unique id for this editor instance.
         */
        getId(): string;
        /**
         * Get the editor type. Please see `EditorType`.
         * This is to avoid an instanceof check
         */
        getEditorType(): string;
        /**
         * Update the editor's options after the editor has been created.
         */
        updateOptions(newOptions: IEditorOptions): void;
        /**
         * Instructs the editor to remeasure its container. This method should
         * be called when the container of the editor gets resized.
         */
        layout(dimension?: IDimension): void;
        /**
         * Brings browser focus to the editor text
         */
        focus(): void;
        /**
         * Returns true if this editor has keyboard focus (e.g. cursor is blinking).
         */
        isFocused(): boolean;
        /**
         * Returns all actions associated with this editor.
         */
        getActions(): IEditorAction[];
        /**
         * Returns all actions associated with this editor.
         */
        getSupportedActions(): IEditorAction[];
        /**
         * Saves current view state of the editor in a serializable object.
         */
        saveViewState(): IEditorViewState;
        /**
         * Restores the view state of the editor from a serializable object generated by `saveViewState`.
         */
        restoreViewState(state: IEditorViewState): void;
        /**
         * Given a position, returns a column number that takes tab-widths into account.
         */
        getVisibleColumnFromPosition(position: IPosition): number;
        /**
         * Returns the primary position of the cursor.
         */
        getPosition(): Position;
        /**
         * Set the primary position of the cursor. This will remove any secondary cursors.
         * @param position New primary cursor's position
         */
        setPosition(position: IPosition): void;
        /**
         * Scroll vertically as necessary and reveal a line.
         */
        revealLine(lineNumber: number): void;
        /**
         * Scroll vertically as necessary and reveal a line centered vertically.
         */
        revealLineInCenter(lineNumber: number): void;
        /**
         * Scroll vertically as necessary and reveal a line centered vertically only if it lies outside the viewport.
         */
        revealLineInCenterIfOutsideViewport(lineNumber: number): void;
        /**
         * Scroll vertically or horizontally as necessary and reveal a position.
         */
        revealPosition(position: IPosition): void;
        /**
         * Scroll vertically or horizontally as necessary and reveal a position centered vertically.
         */
        revealPositionInCenter(position: IPosition): void;
        /**
         * Scroll vertically or horizontally as necessary and reveal a position centered vertically only if it lies outside the viewport.
         */
        revealPositionInCenterIfOutsideViewport(position: IPosition): void;
        /**
         * Returns the primary selection of the editor.
         */
        getSelection(): Selection;
        /**
         * Returns all the selections of the editor.
         */
        getSelections(): Selection[];
        /**
         * Set the primary selection of the editor. This will remove any secondary cursors.
         * @param selection The new selection
         */
        setSelection(selection: IRange): void;
        /**
         * Set the primary selection of the editor. This will remove any secondary cursors.
         * @param selection The new selection
         */
        setSelection(selection: Range): void;
        /**
         * Set the primary selection of the editor. This will remove any secondary cursors.
         * @param selection The new selection
         */
        setSelection(selection: ISelection): void;
        /**
         * Set the primary selection of the editor. This will remove any secondary cursors.
         * @param selection The new selection
         */
        setSelection(selection: Selection): void;
        /**
         * Set the selections for all the cursors of the editor.
         * Cursors will be removed or added, as necessary.
         */
        setSelections(selections: ISelection[]): void;
        /**
         * Scroll vertically as necessary and reveal lines.
         */
        revealLines(startLineNumber: number, endLineNumber: number): void;
        /**
         * Scroll vertically as necessary and reveal lines centered vertically.
         */
        revealLinesInCenter(lineNumber: number, endLineNumber: number): void;
        /**
         * Scroll vertically as necessary and reveal lines centered vertically only if it lies outside the viewport.
         */
        revealLinesInCenterIfOutsideViewport(lineNumber: number, endLineNumber: number): void;
        /**
         * Scroll vertically or horizontally as necessary and reveal a range.
         */
        revealRange(range: IRange): void;
        /**
         * Scroll vertically or horizontally as necessary and reveal a range centered vertically.
         */
        revealRangeInCenter(range: IRange): void;
        /**
         * Scroll vertically or horizontally as necessary and reveal a range at the top of the viewport.
         */
        revealRangeAtTop(range: IRange): void;
        /**
         * Scroll vertically or horizontally as necessary and reveal a range centered vertically only if it lies outside the viewport.
         */
        revealRangeInCenterIfOutsideViewport(range: IRange): void;
        /**
         * Directly trigger a handler or an editor action.
         * @param source The source of the call.
         * @param handlerId The id of the handler or the id of a contribution.
         * @param payload Extra data to be sent to the handler.
         */
        trigger(source: string, handlerId: string, payload: any): void;
        /**
         * Gets the current model attached to this editor.
         */
        getModel(): IEditorModel;
        /**
         * Sets the current model attached to this editor.
         * If the previous model was created by the editor via the value key in the options
         * literal object, it will be destroyed. Otherwise, if the previous model was set
         * via setModel, or the model key in the options literal object, the previous model
         * will not be destroyed.
         * It is safe to call setModel(null) to simply detach the current model from the editor.
         */
        setModel(model: IEditorModel): void;
    }

    /**
     * An editor contribution that gets created every time a new editor gets created and gets disposed when the editor gets disposed.
     */
    export interface IEditorContribution {
        /**
         * Get a unique identifier for this contribution.
         */
        getId(): string;
        /**
         * Dispose this contribution.
         */
        dispose(): void;
        /**
         * Store view state.
         */
        saveViewState?(): any;
        /**
         * Restore view state.
         */
        restoreViewState?(state: any): void;
    }

    export interface ICommonCodeEditor extends IEditor {
        /**
         * An event emitted when the model of this editor has changed (e.g. `editor.setModel()`).
         * @event
         */
        onDidChangeModel(listener: (e: IModelChangedEvent) => void): IDisposable;
        /**
         * An event emitted when the decorations of the current model have changed.
         * @event
         */
        onDidChangeModelDecorations(listener: (e: IModelDecorationsChangedEvent) => void): IDisposable;
        /**
         * An event emitted when the text inside this editor gained focus (i.e. cursor blinking).
         * @event
         */
        onDidFocusEditorText(listener: () => void): IDisposable;
        /**
         * An event emitted when the text inside this editor lost focus.
         * @event
         */
        onDidBlurEditorText(listener: () => void): IDisposable;
        /**
         * An event emitted when the text inside this editor or an editor widget gained focus.
         * @event
         */
        onDidFocusEditor(listener: () => void): IDisposable;
        /**
         * An event emitted when the text inside this editor or an editor widget lost focus.
         * @event
         */
        onDidBlurEditor(listener: () => void): IDisposable;
        /**
         * Returns true if this editor or one of its widgets has keyboard focus.
         */
        hasWidgetFocus(): boolean;
        /**
         * Get a contribution of this editor.
         * @id Unique identifier of the contribution.
         * @return The contribution or null if contribution not found.
         */
        getContribution<T extends IEditorContribution>(id: string): T;
        /**
         * Type the getModel() of IEditor.
         */
        getModel(): IModel;
        /**
         * Returns the current editor's configuration
         */
        getConfiguration(): InternalEditorOptions;
        /**
         * Get value of the current model attached to this editor.
         * @see IModel.getValue
         */
        getValue(options?: {
            preserveBOM: boolean;
            lineEnding: string;
        }): string;
        /**
         * Set the value of the current model attached to this editor.
         * @see IModel.setValue
         */
        setValue(newValue: string): void;
        /**
         * Get the scrollWidth of the editor's viewport.
         */
        getScrollWidth(): number;
        /**
         * Get the scrollLeft of the editor's viewport.
         */
        getScrollLeft(): number;
        /**
         * Get the scrollHeight of the editor's viewport.
         */
        getScrollHeight(): number;
        /**
         * Get the scrollTop of the editor's viewport.
         */
        getScrollTop(): number;
        /**
         * Change the scrollLeft of the editor's viewport.
         */
        setScrollLeft(newScrollLeft: number): void;
        /**
         * Change the scrollTop of the editor's viewport.
         */
        setScrollTop(newScrollTop: number): void;
        /**
         * Change the scroll position of the editor's viewport.
         */
        setScrollPosition(position: INewScrollPosition): void;
        /**
         * Get an action that is a contribution to this editor.
         * @id Unique identifier of the contribution.
         * @return The action or null if action not found.
         */
        getAction(id: string): IEditorAction;
        /**
         * Execute a command on the editor.
         * @param source The source of the call.
         * @param command The command to execute
         */
        executeCommand(source: string, command: ICommand): void;
        /**
         * Push an "undo stop" in the undo-redo stack.
         */
        pushUndoStop(): boolean;
        /**
         * Execute edits on the editor.
         * @param source The source of the call.
         * @param edits The edits to execute.
         * @param endCursoState Cursor state after the edits were applied.
         */
        executeEdits(source: string, edits: IIdentifiedSingleEditOperation[], endCursoState?: Selection[]): boolean;
        /**
         * Execute multiple (concommitent) commands on the editor.
         * @param source The source of the call.
         * @param command The commands to execute
         */
        executeCommands(source: string, commands: ICommand[]): void;
        /**
         * Get all the decorations on a line (filtering out decorations from other editors).
         */
        getLineDecorations(lineNumber: number): IModelDecoration[];
        /**
         * All decorations added through this call will get the ownerId of this editor.
         * @see IModel.deltaDecorations
         */
        deltaDecorations(oldDecorations: string[], newDecorations: IModelDeltaDecoration[]): string[];
        /**
         * Get the layout info for the editor.
         */
        getLayoutInfo(): EditorLayoutInfo;
    }

    export interface ICommonDiffEditor extends IEditor {
        /**
         * An event emitted when the diff information computed by this diff editor has been updated.
         * @event
         */
        onDidUpdateDiff(listener: () => void): IDisposable;
        /**
         * Type the getModel() of IEditor.
         */
        getModel(): IDiffEditorModel;
        /**
         * Get the `original` editor.
         */
        getOriginalEditor(): ICommonCodeEditor;
        /**
         * Get the `modified` editor.
         */
        getModifiedEditor(): ICommonCodeEditor;
        /**
         * Get the computed diff information.
         */
        getLineChanges(): ILineChange[];
        /**
         * Get information based on computed diff about a line number from the original model.
         * If the diff computation is not finished or the model is missing, will return null.
         */
        getDiffLineInformationForOriginal(lineNumber: number): IDiffLineInformation;
        /**
         * Get information based on computed diff about a line number from the modified model.
         * If the diff computation is not finished or the model is missing, will return null.
         */
        getDiffLineInformationForModified(lineNumber: number): IDiffLineInformation;
        /**
         * @see ICodeEditor.getValue
         */
        getValue(options?: {
            preserveBOM: boolean;
            lineEnding: string;
        }): string;
    }

    /**
     * The type of the `IEditor`.
     */
    export var EditorType: {
        ICodeEditor: string;
        IDiffEditor: string;
    };

    /**
     * Positions in the view for cursor move command.
     */
    export const CursorMovePosition: {
        Left: string;
        Right: string;
        Up: string;
        Down: string;
        WrappedLineStart: string;
        WrappedLineFirstNonWhitespaceCharacter: string;
        WrappedLineColumnCenter: string;
        WrappedLineEnd: string;
        WrappedLineLastNonWhitespaceCharacter: string;
        ViewPortTop: string;
        ViewPortCenter: string;
        ViewPortBottom: string;
        ViewPortIfOutside: string;
    };

    /**
     * Units for Cursor move 'by' argument
     */
    export const CursorMoveByUnit: {
        Line: string;
        WrappedLine: string;
        Character: string;
        HalfLine: string;
    };

    /**
     * Arguments for Cursor move command
     */
    export interface CursorMoveArguments {
        to: string;
        select?: boolean;
        by?: string;
        value?: number;
    }

    /**
     * Directions in the view for editor scroll command.
     */
    export const EditorScrollDirection: {
        Up: string;
        Down: string;
    };

    /**
     * Units for editor scroll 'by' argument
     */
    export const EditorScrollByUnit: {
        Line: string;
        WrappedLine: string;
        Page: string;
        HalfPage: string;
    };

    /**
     * Arguments for editor scroll command
     */
    export interface EditorScrollArguments {
        to: string;
        by?: string;
        value?: number;
        revealCursor?: boolean;
    }

    /**
     * Arguments for reveal line command
     */
    export interface RevealLineArguments {
        lineNumber?: number;
        at?: string;
    }

    /**
     * Values for reveal line 'at' argument
     */
    export const RevealLineAtArgument: {
        Top: string;
        Center: string;
        Bottom: string;
    };

    /**
     * Built-in commands.
     */
    export var Handler: {
        ExecuteCommand: string;
        ExecuteCommands: string;
        CursorLeft: string;
        CursorLeftSelect: string;
        CursorWordLeft: string;
        CursorWordStartLeft: string;
        CursorWordEndLeft: string;
        CursorWordLeftSelect: string;
        CursorWordStartLeftSelect: string;
        CursorWordEndLeftSelect: string;
        CursorRight: string;
        CursorRightSelect: string;
        CursorWordRight: string;
        CursorWordStartRight: string;
        CursorWordEndRight: string;
        CursorWordRightSelect: string;
        CursorWordStartRightSelect: string;
        CursorWordEndRightSelect: string;
        CursorUp: string;
        CursorUpSelect: string;
        CursorDown: string;
        CursorDownSelect: string;
        CursorPageUp: string;
        CursorPageUpSelect: string;
        CursorPageDown: string;
        CursorPageDownSelect: string;
        CursorHome: string;
        CursorHomeSelect: string;
        CursorEnd: string;
        CursorEndSelect: string;
        ExpandLineSelection: string;
        CursorTop: string;
        CursorTopSelect: string;
        CursorBottom: string;
        CursorBottomSelect: string;
        CursorColumnSelectLeft: string;
        CursorColumnSelectRight: string;
        CursorColumnSelectUp: string;
        CursorColumnSelectPageUp: string;
        CursorColumnSelectDown: string;
        CursorColumnSelectPageDown: string;
        CursorMove: string;
        AddCursorDown: string;
        AddCursorUp: string;
        CursorUndo: string;
        MoveTo: string;
        MoveToSelect: string;
        ColumnSelect: string;
        CreateCursor: string;
        LastCursorMoveToSelect: string;
        Type: string;
        ReplacePreviousChar: string;
        CompositionStart: string;
        CompositionEnd: string;
        Paste: string;
        Tab: string;
        Indent: string;
        Outdent: string;
        DeleteLeft: string;
        DeleteRight: string;
        DeleteWordLeft: string;
        DeleteWordStartLeft: string;
        DeleteWordEndLeft: string;
        DeleteWordRight: string;
        DeleteWordStartRight: string;
        DeleteWordEndRight: string;
        RemoveSecondaryCursors: string;
        CancelSelection: string;
        Cut: string;
        Undo: string;
        Redo: string;
        WordSelect: string;
        WordSelectDrag: string;
        LastCursorWordSelect: string;
        LineSelect: string;
        LineSelectDrag: string;
        LastCursorLineSelect: string;
        LastCursorLineSelectDrag: string;
        LineInsertBefore: string;
        LineInsertAfter: string;
        LineBreakInsert: string;
        SelectAll: string;
        EditorScroll: string;
        ScrollLineUp: string;
        ScrollLineDown: string;
        ScrollPageUp: string;
        ScrollPageDown: string;
        RevealLine: string;
    };

    /**
     * The style in which the editor's cursor should be rendered.
     */
    export enum TextEditorCursorStyle {
        /**
         * As a vertical line (sitting between two characters).
         */
        Line = 1,
        /**
         * As a block (sitting on top of a character).
         */
        Block = 2,
        /**
         * As a horizontal line (sitting under a character).
         */
        Underline = 3,
        /**
         * As a thin vertical line (sitting between two characters).
         */
        LineThin = 4,
        /**
         * As an outlined block (sitting on top of a character).
         */
        BlockOutline = 5,
        /**
         * As a thin horizontal line (sitting under a character).
         */
        UnderlineThin = 6,
    }

    /**
     * The kind of animation in which the editor's cursor should be rendered.
     */
    export enum TextEditorCursorBlinkingStyle {
        /**
         * Hidden
         */
        Hidden = 0,
        /**
         * Blinking
         */
        Blink = 1,
        /**
         * Blinking with smooth fading
         */
        Smooth = 2,
        /**
         * Blinking with prolonged filled state and smooth fading
         */
        Phase = 3,
        /**
         * Expand collapse animation on the y axis
         */
        Expand = 4,
        /**
         * No-Blinking
         */
        Solid = 5,
    }

    /**
     * A view zone is a full horizontal rectangle that 'pushes' text down.
     * The editor reserves space for view zones when rendering.
     */
    export interface IViewZone {
        /**
         * The line number after which this zone should appear.
         * Use 0 to place a view zone before the first line number.
         */
        afterLineNumber: number;
        /**
         * The column after which this zone should appear.
         * If not set, the maxLineColumn of `afterLineNumber` will be used.
         */
        afterColumn?: number;
        /**
         * Suppress mouse down events.
         * If set, the editor will attach a mouse down listener to the view zone and .preventDefault on it.
         * Defaults to false
         */
        suppressMouseDown?: boolean;
        /**
         * The height in lines of the view zone.
         * If specified, `heightInPx` will be used instead of this.
         * If neither `heightInPx` nor `heightInLines` is specified, a default of `heightInLines` = 1 will be chosen.
         */
        heightInLines?: number;
        /**
         * The height in px of the view zone.
         * If this is set, the editor will give preference to it rather than `heightInLines` above.
         * If neither `heightInPx` nor `heightInLines` is specified, a default of `heightInLines` = 1 will be chosen.
         */
        heightInPx?: number;
        /**
         * The dom node of the view zone
         */
        domNode: HTMLElement;
        /**
         * An optional dom node for the view zone that will be placed in the margin area.
         */
        marginDomNode?: HTMLElement;
        /**
         * Callback which gives the relative top of the view zone as it appears (taking scrolling into account).
         */
        onDomNodeTop?: (top: number) => void;
        /**
         * Callback which gives the height in pixels of the view zone.
         */
        onComputedHeight?: (height: number) => void;
    }

    /**
     * An accessor that allows for zones to be added or removed.
     */
    export interface IViewZoneChangeAccessor {
        /**
         * Create a new view zone.
         * @param zone Zone to create
         * @return A unique identifier to the view zone.
         */
        addZone(zone: IViewZone): number;
        /**
         * Remove a zone
         * @param id A unique identifier to the view zone, as returned by the `addZone` call.
         */
        removeZone(id: number): void;
        /**
         * Change a zone's position.
         * The editor will rescan the `afterLineNumber` and `afterColumn` properties of a view zone.
         */
        layoutZone(id: number): void;
    }

    /**
     * A positioning preference for rendering content widgets.
     */
    export enum ContentWidgetPositionPreference {
        /**
         * Place the content widget exactly at a position
         */
        EXACT = 0,
        /**
         * Place the content widget above a position
         */
        ABOVE = 1,
        /**
         * Place the content widget below a position
         */
        BELOW = 2,
    }

    /**
     * A position for rendering content widgets.
     */
    export interface IContentWidgetPosition {
        /**
         * Desired position for the content widget.
         * `preference` will also affect the placement.
         */
        position: IPosition;
        /**
         * Placement preference for position, in order of preference.
         */
        preference: ContentWidgetPositionPreference[];
    }

    /**
     * A content widget renders inline with the text and can be easily placed 'near' an editor position.
     */
    export interface IContentWidget {
        /**
         * Render this content widget in a location where it could overflow the editor's view dom node.
         */
        allowEditorOverflow?: boolean;
        suppressMouseDown?: boolean;
        /**
         * Get a unique identifier of the content widget.
         */
        getId(): string;
        /**
         * Get the dom node of the content widget.
         */
        getDomNode(): HTMLElement;
        /**
         * Get the placement of the content widget.
         * If null is returned, the content widget will be placed off screen.
         */
        getPosition(): IContentWidgetPosition;
    }

    /**
     * A positioning preference for rendering overlay widgets.
     */
    export enum OverlayWidgetPositionPreference {
        /**
         * Position the overlay widget in the top right corner
         */
        TOP_RIGHT_CORNER = 0,
        /**
         * Position the overlay widget in the bottom right corner
         */
        BOTTOM_RIGHT_CORNER = 1,
        /**
         * Position the overlay widget in the top center
         */
        TOP_CENTER = 2,
    }

    /**
     * A position for rendering overlay widgets.
     */
    export interface IOverlayWidgetPosition {
        /**
         * The position preference for the overlay widget.
         */
        preference: OverlayWidgetPositionPreference;
    }

    /**
     * An overlay widgets renders on top of the text.
     */
    export interface IOverlayWidget {
        /**
         * Get a unique identifier of the overlay widget.
         */
        getId(): string;
        /**
         * Get the dom node of the overlay widget.
         */
        getDomNode(): HTMLElement;
        /**
         * Get the placement of the overlay widget.
         * If null is returned, the overlay widget is responsible to place itself.
         */
        getPosition(): IOverlayWidgetPosition;
    }

    /**
     * Target hit with the mouse in the editor.
     */
    export interface IMouseTarget {
        /**
         * The target element
         */
        readonly element: Element;
        /**
         * The target type
         */
        readonly type: MouseTargetType;
        /**
         * The 'approximate' editor position
         */
        readonly position: Position;
        /**
         * Desired mouse column (e.g. when position.column gets clamped to text length -- clicking after text on a line).
         */
        readonly mouseColumn: number;
        /**
         * The 'approximate' editor range
         */
        readonly range: Range;
        /**
         * Some extra detail.
         */
        readonly detail: any;
    }

    /**
     * A mouse event originating from the editor.
     */
    export interface IEditorMouseEvent {
        readonly event: IMouseEvent;
        readonly target: IMouseTarget;
    }

    /**
     * A rich code editor.
     */
    export interface ICodeEditor extends ICommonCodeEditor {
        /**
         * An event emitted on a "mouseup".
         * @event
         */
        onMouseUp(listener: (e: IEditorMouseEvent) => void): IDisposable;
        /**
         * An event emitted on a "mousedown".
         * @event
         */
        onMouseDown(listener: (e: IEditorMouseEvent) => void): IDisposable;
        /**
         * An event emitted on a "contextmenu".
         * @event
         */
        onContextMenu(listener: (e: IEditorMouseEvent) => void): IDisposable;
        /**
         * An event emitted on a "mousemove".
         * @event
         */
        onMouseMove(listener: (e: IEditorMouseEvent) => void): IDisposable;
        /**
         * An event emitted on a "mouseleave".
         * @event
         */
        onMouseLeave(listener: (e: IEditorMouseEvent) => void): IDisposable;
        /**
         * An event emitted on a "keyup".
         * @event
         */
        onKeyUp(listener: (e: IKeyboardEvent) => void): IDisposable;
        /**
         * An event emitted on a "keydown".
         * @event
         */
        onKeyDown(listener: (e: IKeyboardEvent) => void): IDisposable;
        /**
         * An event emitted when the layout of the editor has changed.
         * @event
         */
        onDidLayoutChange(listener: (e: EditorLayoutInfo) => void): IDisposable;
        /**
         * An event emitted when the scroll in the editor has changed.
         * @event
         */
        onDidScrollChange(listener: (e: IScrollEvent) => void): IDisposable;
        /**
         * Returns the editor's dom node
         */
        getDomNode(): HTMLElement;
        /**
         * Add a content widget. Widgets must have unique ids, otherwise they will be overwritten.
         */
        addContentWidget(widget: IContentWidget): void;
        /**
         * Layout/Reposition a content widget. This is a ping to the editor to call widget.getPosition()
         * and update appropiately.
         */
        layoutContentWidget(widget: IContentWidget): void;
        /**
         * Remove a content widget.
         */
        removeContentWidget(widget: IContentWidget): void;
        /**
         * Add an overlay widget. Widgets must have unique ids, otherwise they will be overwritten.
         */
        addOverlayWidget(widget: IOverlayWidget): void;
        /**
         * Layout/Reposition an overlay widget. This is a ping to the editor to call widget.getPosition()
         * and update appropiately.
         */
        layoutOverlayWidget(widget: IOverlayWidget): void;
        /**
         * Remove an overlay widget.
         */
        removeOverlayWidget(widget: IOverlayWidget): void;
        /**
         * Change the view zones. View zones are lost when a new model is attached to the editor.
         */
        changeViewZones(callback: (accessor: IViewZoneChangeAccessor) => void): void;
        /**
         * Returns the range that is currently centered in the view port.
         */
        getCenteredRangeInViewport(): Range;
        /**
         * Get the horizontal position (left offset) for the column w.r.t to the beginning of the line.
         * This method works only if the line `lineNumber` is currently rendered (in the editor's viewport).
         * Use this method with caution.
         */
        getOffsetForColumn(lineNumber: number, column: number): number;
        /**
         * Force an editor render now.
         */
        render(): void;
        /**
         * Get the vertical position (top offset) for the line w.r.t. to the first line.
         */
        getTopForLineNumber(lineNumber: number): number;
        /**
         * Get the vertical position (top offset) for the position w.r.t. to the first line.
         */
        getTopForPosition(lineNumber: number, column: number): number;
        /**
         * Get the hit test target at coordinates `clientX` and `clientY`.
         * The coordinates are relative to the top-left of the viewport.
         *
         * @returns Hit test target or null if the coordinates fall outside the editor or the editor has no model.
         */
        getTargetAtClientPoint(clientX: number, clientY: number): IMouseTarget;
        /**
         * Get the visible position for `position`.
         * The result position takes scrolling into account and is relative to the top left corner of the editor.
         * Explanation 1: the results of this method will change for the same `position` if the user scrolls the editor.
         * Explanation 2: the results of this method will not change if the container of the editor gets repositioned.
         * Warning: the results of this method are innacurate for positions that are outside the current editor viewport.
         */
        getScrolledVisiblePosition(position: IPosition): {
            top: number;
            left: number;
            height: number;
        };
        /**
         * Apply the same font settings as the editor to `target`.
         */
        applyFontInfo(target: HTMLElement): void;
    }

    /**
     * A rich diff editor.
     */
    export interface IDiffEditor extends ICommonDiffEditor {
        /**
         * @see ICodeEditor.getDomNode
         */
        getDomNode(): HTMLElement;
    }

    export class FontInfo extends BareFontInfo {
        readonly _editorStylingBrand: void;
        readonly isTrusted: boolean;
        readonly isMonospace: boolean;
        readonly typicalHalfwidthCharacterWidth: number;
        readonly typicalFullwidthCharacterWidth: number;
        readonly spaceWidth: number;
        readonly maxDigitWidth: number;
    }
    export class BareFontInfo {
        readonly _bareFontInfoBrand: void;
        readonly zoomLevel: number;
        readonly fontFamily: string;
        readonly fontWeight: string;
        readonly fontSize: number;
        readonly lineHeight: number;
        readonly letterSpacing: number;
    }
=======
	/**
	 * Create a new editor under `domElement`.
	 * `domElement` should be empty (not contain other dom nodes).
	 * The editor will read the size of `domElement`.
	 */
	export function create(domElement: HTMLElement, options?: IEditorConstructionOptions, override?: IEditorOverrideServices): IStandaloneCodeEditor;

	/**
	 * Emitted when an editor is created.
	 * Creating a diff editor might cause this listener to be invoked with the two editors.
	 * @event
	 */
	export function onDidCreateEditor(listener: (codeEditor: ICodeEditor) => void): IDisposable;

	/**
	 * Create a new diff editor under `domElement`.
	 * `domElement` should be empty (not contain other dom nodes).
	 * The editor will read the size of `domElement`.
	 */
	export function createDiffEditor(domElement: HTMLElement, options?: IDiffEditorConstructionOptions, override?: IEditorOverrideServices): IStandaloneDiffEditor;

	export interface IDiffNavigator {
		revealFirst: boolean;
		canNavigate(): boolean;
		next(): void;
		previous(): void;
		dispose(): void;
	}

	export interface IDiffNavigatorOptions {
		readonly followsCaret?: boolean;
		readonly ignoreCharChanges?: boolean;
		readonly alwaysRevealFirst?: boolean;
	}

	export function createDiffNavigator(diffEditor: IStandaloneDiffEditor, opts?: IDiffNavigatorOptions): IDiffNavigator;

	/**
	 * Create a new editor model.
	 * You can specify the language that should be set for this model or let the language be inferred from the `uri`.
	 */
	export function createModel(value: string, language?: string, uri?: Uri): IModel;

	/**
	 * Change the language for a model.
	 */
	export function setModelLanguage(model: IModel, language: string): void;

	/**
	 * Set the markers for a model.
	 */
	export function setModelMarkers(model: IModel, owner: string, markers: IMarkerData[]): void;

	/**
	 * Get the model that has `uri` if it exists.
	 */
	export function getModel(uri: Uri): IModel;

	/**
	 * Get all the created models.
	 */
	export function getModels(): IModel[];

	/**
	 * Emitted when a model is created.
	 * @event
	 */
	export function onDidCreateModel(listener: (model: IModel) => void): IDisposable;

	/**
	 * Emitted right before a model is disposed.
	 * @event
	 */
	export function onWillDisposeModel(listener: (model: IModel) => void): IDisposable;

	/**
	 * Emitted when a different language is set to a model.
	 * @event
	 */
	export function onDidChangeModelLanguage(listener: (e: {
		readonly model: IModel;
		readonly oldLanguage: string;
	}) => void): IDisposable;

	/**
	 * Create a new web worker that has model syncing capabilities built in.
	 * Specify an AMD module to load that will `create` an object that will be proxied.
	 */
	export function createWebWorker<T>(opts: IWebWorkerOptions): MonacoWebWorker<T>;

	/**
	 * Colorize the contents of `domNode` using attribute `data-lang`.
	 */
	export function colorizeElement(domNode: HTMLElement, options: IColorizerElementOptions): Promise<void>;

	/**
	 * Colorize `text` using language `languageId`.
	 */
	export function colorize(text: string, languageId: string, options: IColorizerOptions): Promise<string>;

	/**
	 * Colorize a line in a model.
	 */
	export function colorizeModelLine(model: IModel, lineNumber: number, tabSize?: number): string;

	/**
	 * Tokenize `text` using language `languageId`
	 */
	export function tokenize(text: string, languageId: string): Token[][];

	/**
	 * Define a new theme.
	 */
	export function defineTheme(themeName: string, themeData: IStandaloneThemeData): void;

	/**
	 * Switches to a theme.
	 */
	export function setTheme(themeName: string): void;

	export type BuiltinTheme = 'vs' | 'vs-dark' | 'hc-black';

	export interface IStandaloneThemeData {
		base: BuiltinTheme;
		inherit: boolean;
		rules: ITokenThemeRule[];
		colors: IColors;
	}

	export type IColors = {
		[colorId: string]: string;
	};

	export interface ITokenThemeRule {
		token: string;
		foreground?: string;
		background?: string;
		fontStyle?: string;
	}

	/**
	 * A web worker that can provide a proxy to an arbitrary file.
	 */
	export interface MonacoWebWorker<T> {
		/**
		 * Terminate the web worker, thus invalidating the returned proxy.
		 */
		dispose(): void;
		/**
		 * Get a proxy to the arbitrary loaded code.
		 */
		getProxy(): Promise<T>;
		/**
		 * Synchronize (send) the models at `resources` to the web worker,
		 * making them available in the monaco.worker.getMirrorModels().
		 */
		withSyncedResources(resources: Uri[]): Promise<T>;
	}

	export interface IWebWorkerOptions {
		/**
		 * The AMD moduleId to load.
		 * It should export a function `create` that should return the exported proxy.
		 */
		moduleId: string;
		/**
		 * The data to send over when calling create on the module.
		 */
		createData?: any;
		/**
		 * A label to be used to identify the web worker for debugging purposes.
		 */
		label?: string;
	}

	/**
	 * The options to create an editor.
	 */
	export interface IEditorConstructionOptions extends IEditorOptions {
		/**
		 * The initial model associated with this code editor.
		 */
		model?: IModel;
		/**
		 * The initial value of the auto created model in the editor.
		 * To not create automatically a model, use `model: null`.
		 */
		value?: string;
		/**
		 * The initial language of the auto created model in the editor.
		 * To not create automatically a model, use `model: null`.
		 */
		language?: string;
		/**
		 * Initial theme to be used for rendering.
		 * The current out-of-the-box available themes are: 'vs' (default), 'vs-dark', 'hc-black'.
		 * You can create custom themes via `monaco.editor.defineTheme`.
		 * To switch a theme, use `monaco.editor.setTheme`
		 */
		theme?: string;
	}

	/**
	 * The options to create a diff editor.
	 */
	export interface IDiffEditorConstructionOptions extends IDiffEditorOptions {
		/**
		 * Initial theme to be used for rendering.
		 * The current out-of-the-box available themes are: 'vs' (default), 'vs-dark', 'hc-black'.
		 * You can create custom themes via `monaco.editor.defineTheme`.
		 * To switch a theme, use `monaco.editor.setTheme`
		 */
		theme?: string;
	}

	export interface IStandaloneCodeEditor extends ICodeEditor {
		addCommand(keybinding: number, handler: ICommandHandler, context: string): string;
		createContextKey<T>(key: string, defaultValue: T): IContextKey<T>;
		addAction(descriptor: IActionDescriptor): IDisposable;
	}

	export interface IStandaloneDiffEditor extends IDiffEditor {
		addCommand(keybinding: number, handler: ICommandHandler, context: string): string;
		createContextKey<T>(key: string, defaultValue: T): IContextKey<T>;
		addAction(descriptor: IActionDescriptor): IDisposable;
		getOriginalEditor(): IStandaloneCodeEditor;
		getModifiedEditor(): IStandaloneCodeEditor;
	}
	export interface ICommandHandler {
		(...args: any[]): void;
	}

	export interface IContextKey<T> {
		set(value: T): void;
		reset(): void;
		get(): T;
	}

	export interface IEditorOverrideServices {
		[index: string]: any;
	}

	/**
	 * A structure defining a problem/warning/etc.
	 */
	export interface IMarkerData {
		code?: string;
		severity: Severity;
		message: string;
		source?: string;
		startLineNumber: number;
		startColumn: number;
		endLineNumber: number;
		endColumn: number;
	}

	export interface IColorizerOptions {
		tabSize?: number;
	}

	export interface IColorizerElementOptions extends IColorizerOptions {
		theme?: string;
		mimeType?: string;
	}

	export enum ScrollbarVisibility {
		Auto = 1,
		Hidden = 2,
		Visible = 3,
	}

	/**
	 * Vertical Lane in the overview ruler of the editor.
	 */
	export enum OverviewRulerLane {
		Left = 1,
		Center = 2,
		Right = 4,
		Full = 7,
	}

	/**
	 * Options for rendering a model decoration in the overview ruler.
	 */
	export interface IModelDecorationOverviewRulerOptions {
		/**
		 * CSS color to render in the overview ruler.
		 * e.g.: rgba(100, 100, 100, 0.5)
		 */
		color: string;
		/**
		 * CSS color to render in the overview ruler.
		 * e.g.: rgba(100, 100, 100, 0.5)
		 */
		darkColor: string;
		/**
		 * CSS color to render in the overview ruler.
		 * e.g.: rgba(100, 100, 100, 0.5)
		 */
		hcColor?: string;
		/**
		 * The position in the overview ruler.
		 */
		position: OverviewRulerLane;
	}

	/**
	 * Options for a model decoration.
	 */
	export interface IModelDecorationOptions {
		/**
		 * Customize the growing behaviour of the decoration when typing at the edges of the decoration.
		 * Defaults to TrackedRangeStickiness.AlwaysGrowsWhenTypingAtEdges
		 */
		stickiness?: TrackedRangeStickiness;
		/**
		 * CSS class name describing the decoration.
		 */
		className?: string;
		/**
		 * Message to be rendered when hovering over the glyph margin decoration.
		 */
		glyphMarginHoverMessage?: MarkedString | MarkedString[];
		/**
		 * Array of MarkedString to render as the decoration message.
		 */
		hoverMessage?: MarkedString | MarkedString[];
		/**
		 * Should the decoration expand to encompass a whole line.
		 */
		isWholeLine?: boolean;
		/**
		 * @deprecated : Use `overviewRuler` instead
		 */
		showInOverviewRuler?: string;
		/**
		 * If set, render this decoration in the overview ruler.
		 */
		overviewRuler?: IModelDecorationOverviewRulerOptions;
		/**
		 * If set, the decoration will be rendered in the glyph margin with this CSS class name.
		 */
		glyphMarginClassName?: string;
		/**
		 * If set, the decoration will be rendered in the lines decorations with this CSS class name.
		 */
		linesDecorationsClassName?: string;
		/**
		 * If set, the decoration will be rendered in the margin (covering its full width) with this CSS class name.
		 */
		marginClassName?: string;
		/**
		 * If set, the decoration will be rendered inline with the text with this CSS class name.
		 * Please use this only for CSS rules that must impact the text. For example, use `className`
		 * to have a background color decoration.
		 */
		inlineClassName?: string;
		/**
		 * If set, the decoration will be rendered before the text with this CSS class name.
		 */
		beforeContentClassName?: string;
		/**
		 * If set, the decoration will be rendered after the text with this CSS class name.
		 */
		afterContentClassName?: string;
	}

	/**
	 * New model decorations.
	 */
	export interface IModelDeltaDecoration {
		/**
		 * Range that this decoration covers.
		 */
		range: IRange;
		/**
		 * Options associated with this decoration.
		 */
		options: IModelDecorationOptions;
	}

	/**
	 * A decoration in the model.
	 */
	export interface IModelDecoration {
		/**
		 * Identifier for a decoration.
		 */
		readonly id: string;
		/**
		 * Identifier for a decoration's owener.
		 */
		readonly ownerId: number;
		/**
		 * Range that this decoration covers.
		 */
		readonly range: Range;
		/**
		 * Options associated with this decoration.
		 */
		readonly options: IModelDecorationOptions;
		/**
		 * A flag describing if this is a problem decoration (e.g. warning/error).
		 */
		readonly isForValidation: boolean;
	}

	/**
	 * Word inside a model.
	 */
	export interface IWordAtPosition {
		/**
		 * The word.
		 */
		readonly word: string;
		/**
		 * The column where the word starts.
		 */
		readonly startColumn: number;
		/**
		 * The column where the word ends.
		 */
		readonly endColumn: number;
	}

	/**
	 * End of line character preference.
	 */
	export enum EndOfLinePreference {
		/**
		 * Use the end of line character identified in the text buffer.
		 */
		TextDefined = 0,
		/**
		 * Use line feed (\n) as the end of line character.
		 */
		LF = 1,
		/**
		 * Use carriage return and line feed (\r\n) as the end of line character.
		 */
		CRLF = 2,
	}

	/**
	 * The default end of line to use when instantiating models.
	 */
	export enum DefaultEndOfLine {
		/**
		 * Use line feed (\n) as the end of line character.
		 */
		LF = 1,
		/**
		 * Use carriage return and line feed (\r\n) as the end of line character.
		 */
		CRLF = 2,
	}

	/**
	 * End of line character preference.
	 */
	export enum EndOfLineSequence {
		/**
		 * Use line feed (\n) as the end of line character.
		 */
		LF = 0,
		/**
		 * Use carriage return and line feed (\r\n) as the end of line character.
		 */
		CRLF = 1,
	}

	/**
	 * An identifier for a single edit operation.
	 */
	export interface ISingleEditOperationIdentifier {
		/**
		 * Identifier major
		 */
		major: number;
		/**
		 * Identifier minor
		 */
		minor: number;
	}

	/**
	 * A builder and helper for edit operations for a command.
	 */
	export interface IEditOperationBuilder {
		/**
		 * Add a new edit operation (a replace operation).
		 * @param range The range to replace (delete). May be empty to represent a simple insert.
		 * @param text The text to replace with. May be null to represent a simple delete.
		 */
		addEditOperation(range: Range, text: string): void;
		/**
		 * Add a new edit operation (a replace operation).
		 * The inverse edits will be accessible in `ICursorStateComputerData.getInverseEditOperations()`
		 * @param range The range to replace (delete). May be empty to represent a simple insert.
		 * @param text The text to replace with. May be null to represent a simple delete.
		 */
		addTrackedEditOperation(range: Range, text: string): void;
		/**
		 * Track `selection` when applying edit operations.
		 * A best effort will be made to not grow/expand the selection.
		 * An empty selection will clamp to a nearby character.
		 * @param selection The selection to track.
		 * @param trackPreviousOnEmpty If set, and the selection is empty, indicates whether the selection
		 *           should clamp to the previous or the next character.
		 * @return A unique identifer.
		 */
		trackSelection(selection: Selection, trackPreviousOnEmpty?: boolean): string;
	}

	/**
	 * A helper for computing cursor state after a command.
	 */
	export interface ICursorStateComputerData {
		/**
		 * Get the inverse edit operations of the added edit operations.
		 */
		getInverseEditOperations(): IIdentifiedSingleEditOperation[];
		/**
		 * Get a previously tracked selection.
		 * @param id The unique identifier returned by `trackSelection`.
		 * @return The selection.
		 */
		getTrackedSelection(id: string): Selection;
	}

	/**
	 * A command that modifies text / cursor state on a model.
	 */
	export interface ICommand {
		/**
		 * Get the edit operations needed to execute this command.
		 * @param model The model the command will execute on.
		 * @param builder A helper to collect the needed edit operations and to track selections.
		 */
		getEditOperations(model: ITokenizedModel, builder: IEditOperationBuilder): void;
		/**
		 * Compute the cursor state after the edit operations were applied.
		 * @param model The model the commad has executed on.
		 * @param helper A helper to get inverse edit operations and to get previously tracked selections.
		 * @return The cursor state after the command executed.
		 */
		computeCursorState(model: ITokenizedModel, helper: ICursorStateComputerData): Selection;
	}

	/**
	 * A single edit operation, that acts as a simple replace.
	 * i.e. Replace text at `range` with `text` in model.
	 */
	export interface ISingleEditOperation {
		/**
		 * The range to replace. This can be empty to emulate a simple insert.
		 */
		range: IRange;
		/**
		 * The text to replace with. This can be null to emulate a simple delete.
		 */
		text: string;
		/**
		 * This indicates that this operation has "insert" semantics.
		 * i.e. forceMoveMarkers = true => if `range` is collapsed, all markers at the position will be moved.
		 */
		forceMoveMarkers?: boolean;
	}

	/**
	 * A single edit operation, that has an identifier.
	 */
	export interface IIdentifiedSingleEditOperation {
		/**
		 * An identifier associated with this single edit operation.
		 */
		identifier: ISingleEditOperationIdentifier;
		/**
		 * The range to replace. This can be empty to emulate a simple insert.
		 */
		range: Range;
		/**
		 * The text to replace with. This can be null to emulate a simple delete.
		 */
		text: string;
		/**
		 * This indicates that this operation has "insert" semantics.
		 * i.e. forceMoveMarkers = true => if `range` is collapsed, all markers at the position will be moved.
		 */
		forceMoveMarkers: boolean;
		/**
		 * This indicates that this operation is inserting automatic whitespace
		 * that can be removed on next model edit operation if `config.trimAutoWhitespace` is true.
		 */
		isAutoWhitespaceEdit?: boolean;
	}

	/**
	 * A callback that can compute the cursor state after applying a series of edit operations.
	 */
	export interface ICursorStateComputer {
		/**
		 * A callback that can compute the resulting cursors state after some edit operations have been executed.
		 */
		(inverseEditOperations: IIdentifiedSingleEditOperation[]): Selection[];
	}

	export class TextModelResolvedOptions {
		_textModelResolvedOptionsBrand: void;
		readonly tabSize: number;
		readonly insertSpaces: boolean;
		readonly defaultEOL: DefaultEndOfLine;
		readonly trimAutoWhitespace: boolean;
	}

	export interface ITextModelUpdateOptions {
		tabSize?: number;
		insertSpaces?: boolean;
		trimAutoWhitespace?: boolean;
	}

	/**
	 * A textual read-only model.
	 */
	export interface ITextModel {
		/**
		 * Get the resolved options for this model.
		 */
		getOptions(): TextModelResolvedOptions;
		/**
		 * Get the current version id of the model.
		 * Anytime a change happens to the model (even undo/redo),
		 * the version id is incremented.
		 */
		getVersionId(): number;
		/**
		 * Get the alternative version id of the model.
		 * This alternative version id is not always incremented,
		 * it will return the same values in the case of undo-redo.
		 */
		getAlternativeVersionId(): number;
		/**
		 * Replace the entire text buffer value contained in this model.
		 */
		setValue(newValue: string): void;
		/**
		 * Get the text stored in this model.
		 * @param eol The end of line character preference. Defaults to `EndOfLinePreference.TextDefined`.
		 * @param preserverBOM Preserve a BOM character if it was detected when the model was constructed.
		 * @return The text.
		 */
		getValue(eol?: EndOfLinePreference, preserveBOM?: boolean): string;
		/**
		 * Get the length of the text stored in this model.
		 */
		getValueLength(eol?: EndOfLinePreference, preserveBOM?: boolean): number;
		/**
		 * Get the text in a certain range.
		 * @param range The range describing what text to get.
		 * @param eol The end of line character preference. This will only be used for multiline ranges. Defaults to `EndOfLinePreference.TextDefined`.
		 * @return The text.
		 */
		getValueInRange(range: IRange, eol?: EndOfLinePreference): string;
		/**
		 * Get the length of text in a certain range.
		 * @param range The range describing what text length to get.
		 * @return The text length.
		 */
		getValueLengthInRange(range: IRange): number;
		/**
		 * Get the number of lines in the model.
		 */
		getLineCount(): number;
		/**
		 * Get the text for a certain line.
		 */
		getLineContent(lineNumber: number): string;
		/**
		 * Get the text for all lines.
		 */
		getLinesContent(): string[];
		/**
		 * Get the end of line sequence predominantly used in the text buffer.
		 * @return EOL char sequence (e.g.: '\n' or '\r\n').
		 */
		getEOL(): string;
		/**
		 * Change the end of line sequence used in the text buffer.
		 */
		setEOL(eol: EndOfLineSequence): void;
		/**
		 * Get the minimum legal column for line at `lineNumber`
		 */
		getLineMinColumn(lineNumber: number): number;
		/**
		 * Get the maximum legal column for line at `lineNumber`
		 */
		getLineMaxColumn(lineNumber: number): number;
		/**
		 * Returns the column before the first non whitespace character for line at `lineNumber`.
		 * Returns 0 if line is empty or contains only whitespace.
		 */
		getLineFirstNonWhitespaceColumn(lineNumber: number): number;
		/**
		 * Returns the column after the last non whitespace character for line at `lineNumber`.
		 * Returns 0 if line is empty or contains only whitespace.
		 */
		getLineLastNonWhitespaceColumn(lineNumber: number): number;
		/**
		 * Create a valid position,
		 */
		validatePosition(position: IPosition): Position;
		/**
		 * Advances the given position by the given offest (negative offsets are also accepted)
		 * and returns it as a new valid position.
		 *
		 * If the offset and position are such that their combination goes beyond the beginning or
		 * end of the model, throws an exception.
		 *
		 * If the ofsset is such that the new position would be in the middle of a multi-byte
		 * line terminator, throws an exception.
		 */
		modifyPosition(position: IPosition, offset: number): Position;
		/**
		 * Create a valid range.
		 */
		validateRange(range: IRange): Range;
		/**
		 * Converts the position to a zero-based offset.
		 *
		 * The position will be [adjusted](#TextDocument.validatePosition).
		 *
		 * @param position A position.
		 * @return A valid zero-based offset.
		 */
		getOffsetAt(position: IPosition): number;
		/**
		 * Converts a zero-based offset to a position.
		 *
		 * @param offset A zero-based offset.
		 * @return A valid [position](#Position).
		 */
		getPositionAt(offset: number): Position;
		/**
		 * Get a range covering the entire model
		 */
		getFullModelRange(): Range;
		/**
		 * Returns iff the model was disposed or not.
		 */
		isDisposed(): boolean;
		/**
		 * Search the model.
		 * @param searchString The string used to search. If it is a regular expression, set `isRegex` to true.
		 * @param searchOnlyEditableRange Limit the searching to only search inside the editable range of the model.
		 * @param isRegex Used to indicate that `searchString` is a regular expression.
		 * @param matchCase Force the matching to match lower/upper case exactly.
		 * @param wholeWord Force the matching to match entire words only.
		 * @param captureMatches The result will contain the captured groups.
		 * @param limitResultCount Limit the number of results
		 * @return The ranges where the matches are. It is empty if not matches have been found.
		 */
		findMatches(searchString: string, searchOnlyEditableRange: boolean, isRegex: boolean, matchCase: boolean, wholeWord: boolean, captureMatches: boolean, limitResultCount?: number): FindMatch[];
		/**
		 * Search the model.
		 * @param searchString The string used to search. If it is a regular expression, set `isRegex` to true.
		 * @param searchScope Limit the searching to only search inside this range.
		 * @param isRegex Used to indicate that `searchString` is a regular expression.
		 * @param matchCase Force the matching to match lower/upper case exactly.
		 * @param wholeWord Force the matching to match entire words only.
		 * @param captureMatches The result will contain the captured groups.
		 * @param limitResultCount Limit the number of results
		 * @return The ranges where the matches are. It is empty if no matches have been found.
		 */
		findMatches(searchString: string, searchScope: IRange, isRegex: boolean, matchCase: boolean, wholeWord: boolean, captureMatches: boolean, limitResultCount?: number): FindMatch[];
		/**
		 * Search the model for the next match. Loops to the beginning of the model if needed.
		 * @param searchString The string used to search. If it is a regular expression, set `isRegex` to true.
		 * @param searchStart Start the searching at the specified position.
		 * @param isRegex Used to indicate that `searchString` is a regular expression.
		 * @param matchCase Force the matching to match lower/upper case exactly.
		 * @param wholeWord Force the matching to match entire words only.
		 * @param captureMatches The result will contain the captured groups.
		 * @return The range where the next match is. It is null if no next match has been found.
		 */
		findNextMatch(searchString: string, searchStart: IPosition, isRegex: boolean, matchCase: boolean, wholeWord: boolean, captureMatches: boolean): FindMatch;
		/**
		 * Search the model for the previous match. Loops to the end of the model if needed.
		 * @param searchString The string used to search. If it is a regular expression, set `isRegex` to true.
		 * @param searchStart Start the searching at the specified position.
		 * @param isRegex Used to indicate that `searchString` is a regular expression.
		 * @param matchCase Force the matching to match lower/upper case exactly.
		 * @param wholeWord Force the matching to match entire words only.
		 * @param captureMatches The result will contain the captured groups.
		 * @return The range where the previous match is. It is null if no previous match has been found.
		 */
		findPreviousMatch(searchString: string, searchStart: IPosition, isRegex: boolean, matchCase: boolean, wholeWord: boolean, captureMatches: boolean): FindMatch;
	}

	export class FindMatch {
		_findMatchBrand: void;
		readonly range: Range;
		readonly matches: string[];
	}

	export interface IReadOnlyModel extends ITextModel {
		/**
		 * Gets the resource associated with this editor model.
		 */
		readonly uri: Uri;
		/**
		 * Get the language associated with this model.
		 */
		getModeId(): string;
		/**
		 * Get the word under or besides `position`.
		 * @param position The position to look for a word.
		 * @param skipSyntaxTokens Ignore syntax tokens, as identified by the mode.
		 * @return The word under or besides `position`. Might be null.
		 */
		getWordAtPosition(position: IPosition): IWordAtPosition;
		/**
		 * Get the word under or besides `position` trimmed to `position`.column
		 * @param position The position to look for a word.
		 * @param skipSyntaxTokens Ignore syntax tokens, as identified by the mode.
		 * @return The word under or besides `position`. Will never be null.
		 */
		getWordUntilPosition(position: IPosition): IWordAtPosition;
	}

	/**
	 * A model that is tokenized.
	 */
	export interface ITokenizedModel extends ITextModel {
		/**
		 * Get the language associated with this model.
		 */
		getModeId(): string;
		/**
		 * Get the word under or besides `position`.
		 * @param position The position to look for a word.
		 * @param skipSyntaxTokens Ignore syntax tokens, as identified by the mode.
		 * @return The word under or besides `position`. Might be null.
		 */
		getWordAtPosition(position: IPosition): IWordAtPosition;
		/**
		 * Get the word under or besides `position` trimmed to `position`.column
		 * @param position The position to look for a word.
		 * @param skipSyntaxTokens Ignore syntax tokens, as identified by the mode.
		 * @return The word under or besides `position`. Will never be null.
		 */
		getWordUntilPosition(position: IPosition): IWordAtPosition;
	}

	/**
	 * A model that can track markers.
	 */
	export interface ITextModelWithMarkers extends ITextModel {
	}

	/**
	 * Describes the behaviour of decorations when typing/editing near their edges.
	 */
	export enum TrackedRangeStickiness {
		AlwaysGrowsWhenTypingAtEdges = 0,
		NeverGrowsWhenTypingAtEdges = 1,
		GrowsOnlyWhenTypingBefore = 2,
		GrowsOnlyWhenTypingAfter = 3,
	}

	/**
	 * A model that can have decorations.
	 */
	export interface ITextModelWithDecorations {
		/**
		 * Perform a minimum ammount of operations, in order to transform the decorations
		 * identified by `oldDecorations` to the decorations described by `newDecorations`
		 * and returns the new identifiers associated with the resulting decorations.
		 *
		 * @param oldDecorations Array containing previous decorations identifiers.
		 * @param newDecorations Array describing what decorations should result after the call.
		 * @param ownerId Identifies the editor id in which these decorations should appear. If no `ownerId` is provided, the decorations will appear in all editors that attach this model.
		 * @return An array containing the new decorations identifiers.
		 */
		deltaDecorations(oldDecorations: string[], newDecorations: IModelDeltaDecoration[], ownerId?: number): string[];
		/**
		 * Get the options associated with a decoration.
		 * @param id The decoration id.
		 * @return The decoration options or null if the decoration was not found.
		 */
		getDecorationOptions(id: string): IModelDecorationOptions;
		/**
		 * Get the range associated with a decoration.
		 * @param id The decoration id.
		 * @return The decoration range or null if the decoration was not found.
		 */
		getDecorationRange(id: string): Range;
		/**
		 * Gets all the decorations for the line `lineNumber` as an array.
		 * @param lineNumber The line number
		 * @param ownerId If set, it will ignore decorations belonging to other owners.
		 * @param filterOutValidation If set, it will ignore decorations specific to validation (i.e. warnings, errors).
		 * @return An array with the decorations
		 */
		getLineDecorations(lineNumber: number, ownerId?: number, filterOutValidation?: boolean): IModelDecoration[];
		/**
		 * Gets all the decorations for the lines between `startLineNumber` and `endLineNumber` as an array.
		 * @param startLineNumber The start line number
		 * @param endLineNumber The end line number
		 * @param ownerId If set, it will ignore decorations belonging to other owners.
		 * @param filterOutValidation If set, it will ignore decorations specific to validation (i.e. warnings, errors).
		 * @return An array with the decorations
		 */
		getLinesDecorations(startLineNumber: number, endLineNumber: number, ownerId?: number, filterOutValidation?: boolean): IModelDecoration[];
		/**
		 * Gets all the deocorations in a range as an array. Only `startLineNumber` and `endLineNumber` from `range` are used for filtering.
		 * So for now it returns all the decorations on the same line as `range`.
		 * @param range The range to search in
		 * @param ownerId If set, it will ignore decorations belonging to other owners.
		 * @param filterOutValidation If set, it will ignore decorations specific to validation (i.e. warnings, errors).
		 * @return An array with the decorations
		 */
		getDecorationsInRange(range: IRange, ownerId?: number, filterOutValidation?: boolean): IModelDecoration[];
		/**
		 * Gets all the decorations as an array.
		 * @param ownerId If set, it will ignore decorations belonging to other owners.
		 * @param filterOutValidation If set, it will ignore decorations specific to validation (i.e. warnings, errors).
		 */
		getAllDecorations(ownerId?: number, filterOutValidation?: boolean): IModelDecoration[];
	}

	/**
	 * An editable text model.
	 */
	export interface IEditableTextModel extends ITextModelWithMarkers {
		/**
		 * Normalize a string containing whitespace according to indentation rules (converts to spaces or to tabs).
		 */
		normalizeIndentation(str: string): string;
		/**
		 * Get what is considered to be one indent (e.g. a tab character or 4 spaces, etc.).
		 */
		getOneIndent(): string;
		/**
		 * Change the options of this model.
		 */
		updateOptions(newOpts: ITextModelUpdateOptions): void;
		/**
		 * Detect the indentation options for this model from its content.
		 */
		detectIndentation(defaultInsertSpaces: boolean, defaultTabSize: number): void;
		/**
		 * Push a stack element onto the undo stack. This acts as an undo/redo point.
		 * The idea is to use `pushEditOperations` to edit the model and then to
		 * `pushStackElement` to create an undo/redo stop point.
		 */
		pushStackElement(): void;
		/**
		 * Push edit operations, basically editing the model. This is the preferred way
		 * of editing the model. The edit operations will land on the undo stack.
		 * @param beforeCursorState The cursor state before the edit operaions. This cursor state will be returned when `undo` or `redo` are invoked.
		 * @param editOperations The edit operations.
		 * @param cursorStateComputer A callback that can compute the resulting cursors state after the edit operations have been executed.
		 * @return The cursor state returned by the `cursorStateComputer`.
		 */
		pushEditOperations(beforeCursorState: Selection[], editOperations: IIdentifiedSingleEditOperation[], cursorStateComputer: ICursorStateComputer): Selection[];
		/**
		 * Edit the model without adding the edits to the undo stack.
		 * This can have dire consequences on the undo stack! See @pushEditOperations for the preferred way.
		 * @param operations The edit operations.
		 * @return The inverse edit operations, that, when applied, will bring the model back to the previous state.
		 */
		applyEdits(operations: IIdentifiedSingleEditOperation[]): IIdentifiedSingleEditOperation[];
	}

	/**
	 * A model.
	 */
	export interface IModel extends IReadOnlyModel, IEditableTextModel, ITextModelWithMarkers, ITokenizedModel, ITextModelWithDecorations {
		/**
		 * An event emitted when the contents of the model have changed.
		 * @event
		 */
		onDidChangeContent(listener: (e: IModelContentChangedEvent) => void): IDisposable;
		/**
		 * An event emitted when decorations of the model have changed.
		 * @event
		 */
		onDidChangeDecorations(listener: (e: IModelDecorationsChangedEvent) => void): IDisposable;
		/**
		 * An event emitted when the model options have changed.
		 * @event
		 */
		onDidChangeOptions(listener: (e: IModelOptionsChangedEvent) => void): IDisposable;
		/**
		 * An event emitted when the language associated with the model has changed.
		 * @event
		 */
		onDidChangeLanguage(listener: (e: IModelLanguageChangedEvent) => void): IDisposable;
		/**
		 * An event emitted right before disposing the model.
		 * @event
		 */
		onWillDispose(listener: () => void): IDisposable;
		/**
		 * A unique identifier associated with this model.
		 */
		readonly id: string;
		/**
		 * Destroy this model. This will unbind the model from the mode
		 * and make all necessary clean-up to release this object to the GC.
		 */
		dispose(): void;
	}

	/**
	 * A model for the diff editor.
	 */
	export interface IDiffEditorModel {
		/**
		 * Original model.
		 */
		original: IModel;
		/**
		 * Modified model.
		 */
		modified: IModel;
	}

	/**
	 * An event describing that an editor has had its model reset (i.e. `editor.setModel()`).
	 */
	export interface IModelChangedEvent {
		/**
		 * The `uri` of the previous model or null.
		 */
		readonly oldModelUrl: Uri;
		/**
		 * The `uri` of the new model or null.
		 */
		readonly newModelUrl: Uri;
	}

	export interface IDimension {
		width: number;
		height: number;
	}

	/**
	 * A change
	 */
	export interface IChange {
		readonly originalStartLineNumber: number;
		readonly originalEndLineNumber: number;
		readonly modifiedStartLineNumber: number;
		readonly modifiedEndLineNumber: number;
	}

	/**
	 * A character level change.
	 */
	export interface ICharChange extends IChange {
		readonly originalStartColumn: number;
		readonly originalEndColumn: number;
		readonly modifiedStartColumn: number;
		readonly modifiedEndColumn: number;
	}

	/**
	 * A line change
	 */
	export interface ILineChange extends IChange {
		readonly charChanges: ICharChange[];
	}

	/**
	 * Information about a line in the diff editor
	 */
	export interface IDiffLineInformation {
		readonly equivalentLineNumber: number;
	}

	export interface INewScrollPosition {
		scrollLeft?: number;
		scrollTop?: number;
	}

	/**
	 * Description of an action contribution
	 */
	export interface IActionDescriptor {
		/**
		 * An unique identifier of the contributed action.
		 */
		id: string;
		/**
		 * A label of the action that will be presented to the user.
		 */
		label: string;
		/**
		 * Precondition rule.
		 */
		precondition?: string;
		/**
		 * An array of keybindings for the action.
		 */
		keybindings?: number[];
		/**
		 * The keybinding rule (condition on top of precondition).
		 */
		keybindingContext?: string;
		/**
		 * Control if the action should show up in the context menu and where.
		 * The context menu of the editor has these default:
		 *   navigation - The navigation group comes first in all cases.
		 *   1_modification - This group comes next and contains commands that modify your code.
		 *   9_cutcopypaste - The last default group with the basic editing commands.
		 * You can also create your own group.
		 * Defaults to null (don't show in context menu).
		 */
		contextMenuGroupId?: string;
		/**
		 * Control the order in the context menu group.
		 */
		contextMenuOrder?: number;
		/**
		 * Method that will be executed when the action is triggered.
		 * @param editor The editor instance is passed in as a convinience
		 */
		run(editor: ICommonCodeEditor): void | Promise<void>;
	}

	export interface IEditorAction {
		readonly id: string;
		readonly label: string;
		readonly alias: string;
		isSupported(): boolean;
		run(): Promise<void>;
	}

	export type IEditorModel = IModel | IDiffEditorModel;

	/**
	 * A (serializable) state of the cursors.
	 */
	export interface ICursorState {
		inSelectionMode: boolean;
		selectionStart: IPosition;
		position: IPosition;
	}

	/**
	 * A (serializable) state of the view.
	 */
	export interface IViewState {
		scrollTop: number;
		scrollTopWithoutViewZones: number;
		scrollLeft: number;
	}

	/**
	 * A (serializable) state of the code editor.
	 */
	export interface ICodeEditorViewState {
		cursorState: ICursorState[];
		viewState: IViewState;
		contributionsState: {
			[id: string]: any;
		};
	}

	/**
	 * (Serializable) View state for the diff editor.
	 */
	export interface IDiffEditorViewState {
		original: ICodeEditorViewState;
		modified: ICodeEditorViewState;
	}

	/**
	 * An editor view state.
	 */
	export type IEditorViewState = ICodeEditorViewState | IDiffEditorViewState;

	/**
	 * An editor.
	 */
	export interface IEditor {
		/**
		 * An event emitted when the editor has been disposed.
		 * @event
		 */
		onDidDispose(listener: () => void): IDisposable;
		/**
		 * Dispose the editor.
		 */
		dispose(): void;
		/**
		 * Get a unique id for this editor instance.
		 */
		getId(): string;
		/**
		 * Get the editor type. Please see `EditorType`.
		 * This is to avoid an instanceof check
		 */
		getEditorType(): string;
		/**
		 * Update the editor's options after the editor has been created.
		 */
		updateOptions(newOptions: IEditorOptions): void;
		/**
		 * Instructs the editor to remeasure its container. This method should
		 * be called when the container of the editor gets resized.
		 */
		layout(dimension?: IDimension): void;
		/**
		 * Brings browser focus to the editor text
		 */
		focus(): void;
		/**
		 * Returns true if this editor has keyboard focus (e.g. cursor is blinking).
		 */
		isFocused(): boolean;
		/**
		 * Returns all actions associated with this editor.
		 */
		getActions(): IEditorAction[];
		/**
		 * Returns all actions associated with this editor.
		 */
		getSupportedActions(): IEditorAction[];
		/**
		 * Saves current view state of the editor in a serializable object.
		 */
		saveViewState(): IEditorViewState;
		/**
		 * Restores the view state of the editor from a serializable object generated by `saveViewState`.
		 */
		restoreViewState(state: IEditorViewState): void;
		/**
		 * Given a position, returns a column number that takes tab-widths into account.
		 */
		getVisibleColumnFromPosition(position: IPosition): number;
		/**
		 * Returns the primary position of the cursor.
		 */
		getPosition(): Position;
		/**
		 * Set the primary position of the cursor. This will remove any secondary cursors.
		 * @param position New primary cursor's position
		 */
		setPosition(position: IPosition): void;
		/**
		 * Scroll vertically as necessary and reveal a line.
		 */
		revealLine(lineNumber: number): void;
		/**
		 * Scroll vertically as necessary and reveal a line centered vertically.
		 */
		revealLineInCenter(lineNumber: number): void;
		/**
		 * Scroll vertically as necessary and reveal a line centered vertically only if it lies outside the viewport.
		 */
		revealLineInCenterIfOutsideViewport(lineNumber: number): void;
		/**
		 * Scroll vertically or horizontally as necessary and reveal a position.
		 */
		revealPosition(position: IPosition, revealVerticalInCenter?: boolean, revealHorizontal?: boolean): void;
		/**
		 * Scroll vertically or horizontally as necessary and reveal a position centered vertically.
		 */
		revealPositionInCenter(position: IPosition): void;
		/**
		 * Scroll vertically or horizontally as necessary and reveal a position centered vertically only if it lies outside the viewport.
		 */
		revealPositionInCenterIfOutsideViewport(position: IPosition): void;
		/**
		 * Returns the primary selection of the editor.
		 */
		getSelection(): Selection;
		/**
		 * Returns all the selections of the editor.
		 */
		getSelections(): Selection[];
		/**
		 * Set the primary selection of the editor. This will remove any secondary cursors.
		 * @param selection The new selection
		 */
		setSelection(selection: IRange): void;
		/**
		 * Set the primary selection of the editor. This will remove any secondary cursors.
		 * @param selection The new selection
		 */
		setSelection(selection: Range): void;
		/**
		 * Set the primary selection of the editor. This will remove any secondary cursors.
		 * @param selection The new selection
		 */
		setSelection(selection: ISelection): void;
		/**
		 * Set the primary selection of the editor. This will remove any secondary cursors.
		 * @param selection The new selection
		 */
		setSelection(selection: Selection): void;
		/**
		 * Set the selections for all the cursors of the editor.
		 * Cursors will be removed or added, as necessary.
		 */
		setSelections(selections: ISelection[]): void;
		/**
		 * Scroll vertically as necessary and reveal lines.
		 */
		revealLines(startLineNumber: number, endLineNumber: number): void;
		/**
		 * Scroll vertically as necessary and reveal lines centered vertically.
		 */
		revealLinesInCenter(lineNumber: number, endLineNumber: number): void;
		/**
		 * Scroll vertically as necessary and reveal lines centered vertically only if it lies outside the viewport.
		 */
		revealLinesInCenterIfOutsideViewport(lineNumber: number, endLineNumber: number): void;
		/**
		 * Scroll vertically or horizontally as necessary and reveal a range.
		 */
		revealRange(range: IRange): void;
		/**
		 * Scroll vertically or horizontally as necessary and reveal a range centered vertically.
		 */
		revealRangeInCenter(range: IRange): void;
		/**
		 * Scroll vertically or horizontally as necessary and reveal a range at the top of the viewport.
		 */
		revealRangeAtTop(range: IRange): void;
		/**
		 * Scroll vertically or horizontally as necessary and reveal a range centered vertically only if it lies outside the viewport.
		 */
		revealRangeInCenterIfOutsideViewport(range: IRange): void;
		/**
		 * Directly trigger a handler or an editor action.
		 * @param source The source of the call.
		 * @param handlerId The id of the handler or the id of a contribution.
		 * @param payload Extra data to be sent to the handler.
		 */
		trigger(source: string, handlerId: string, payload: any): void;
		/**
		 * Gets the current model attached to this editor.
		 */
		getModel(): IEditorModel;
		/**
		 * Sets the current model attached to this editor.
		 * If the previous model was created by the editor via the value key in the options
		 * literal object, it will be destroyed. Otherwise, if the previous model was set
		 * via setModel, or the model key in the options literal object, the previous model
		 * will not be destroyed.
		 * It is safe to call setModel(null) to simply detach the current model from the editor.
		 */
		setModel(model: IEditorModel): void;
	}

	/**
	 * An editor contribution that gets created every time a new editor gets created and gets disposed when the editor gets disposed.
	 */
	export interface IEditorContribution {
		/**
		 * Get a unique identifier for this contribution.
		 */
		getId(): string;
		/**
		 * Dispose this contribution.
		 */
		dispose(): void;
		/**
		 * Store view state.
		 */
		saveViewState?(): any;
		/**
		 * Restore view state.
		 */
		restoreViewState?(state: any): void;
	}

	export interface ICommonCodeEditor extends IEditor {
		/**
		 * An event emitted when the content of the current model has changed.
		 * @event
		 */
		onDidChangeModelContent(listener: (e: IModelContentChangedEvent) => void): IDisposable;
		/**
		 * An event emitted when the language of the current model has changed.
		 * @event
		 */
		onDidChangeModelLanguage(listener: (e: IModelLanguageChangedEvent) => void): IDisposable;
		/**
		 * An event emitted when the options of the current model has changed.
		 * @event
		 */
		onDidChangeModelOptions(listener: (e: IModelOptionsChangedEvent) => void): IDisposable;
		/**
		 * An event emitted when the configuration of the editor has changed. (e.g. `editor.updateOptions()`)
		 * @event
		 */
		onDidChangeConfiguration(listener: (e: IConfigurationChangedEvent) => void): IDisposable;
		/**
		 * An event emitted when the cursor position has changed.
		 * @event
		 */
		onDidChangeCursorPosition(listener: (e: ICursorPositionChangedEvent) => void): IDisposable;
		/**
		 * An event emitted when the cursor selection has changed.
		 * @event
		 */
		onDidChangeCursorSelection(listener: (e: ICursorSelectionChangedEvent) => void): IDisposable;
		/**
		 * An event emitted when the model of this editor has changed (e.g. `editor.setModel()`).
		 * @event
		 */
		onDidChangeModel(listener: (e: IModelChangedEvent) => void): IDisposable;
		/**
		 * An event emitted when the decorations of the current model have changed.
		 * @event
		 */
		onDidChangeModelDecorations(listener: (e: IModelDecorationsChangedEvent) => void): IDisposable;
		/**
		 * An event emitted when the text inside this editor gained focus (i.e. cursor blinking).
		 * @event
		 */
		onDidFocusEditorText(listener: () => void): IDisposable;
		/**
		 * An event emitted when the text inside this editor lost focus.
		 * @event
		 */
		onDidBlurEditorText(listener: () => void): IDisposable;
		/**
		 * An event emitted when the text inside this editor or an editor widget gained focus.
		 * @event
		 */
		onDidFocusEditor(listener: () => void): IDisposable;
		/**
		 * An event emitted when the text inside this editor or an editor widget lost focus.
		 * @event
		 */
		onDidBlurEditor(listener: () => void): IDisposable;
		/**
		 * Saves current view state of the editor in a serializable object.
		 */
		saveViewState(): ICodeEditorViewState;
		/**
		 * Restores the view state of the editor from a serializable object generated by `saveViewState`.
		 */
		restoreViewState(state: ICodeEditorViewState): void;
		/**
		 * Returns true if this editor or one of its widgets has keyboard focus.
		 */
		hasWidgetFocus(): boolean;
		/**
		 * Get a contribution of this editor.
		 * @id Unique identifier of the contribution.
		 * @return The contribution or null if contribution not found.
		 */
		getContribution<T extends IEditorContribution>(id: string): T;
		/**
		 * Type the getModel() of IEditor.
		 */
		getModel(): IModel;
		/**
		 * Returns the current editor's configuration
		 */
		getConfiguration(): InternalEditorOptions;
		/**
		 * Get value of the current model attached to this editor.
		 * @see IModel.getValue
		 */
		getValue(options?: {
			preserveBOM: boolean;
			lineEnding: string;
		}): string;
		/**
		 * Set the value of the current model attached to this editor.
		 * @see IModel.setValue
		 */
		setValue(newValue: string): void;
		/**
		 * Get the scrollWidth of the editor's viewport.
		 */
		getScrollWidth(): number;
		/**
		 * Get the scrollLeft of the editor's viewport.
		 */
		getScrollLeft(): number;
		/**
		 * Get the scrollHeight of the editor's viewport.
		 */
		getScrollHeight(): number;
		/**
		 * Get the scrollTop of the editor's viewport.
		 */
		getScrollTop(): number;
		/**
		 * Change the scrollLeft of the editor's viewport.
		 */
		setScrollLeft(newScrollLeft: number): void;
		/**
		 * Change the scrollTop of the editor's viewport.
		 */
		setScrollTop(newScrollTop: number): void;
		/**
		 * Change the scroll position of the editor's viewport.
		 */
		setScrollPosition(position: INewScrollPosition): void;
		/**
		 * Get an action that is a contribution to this editor.
		 * @id Unique identifier of the contribution.
		 * @return The action or null if action not found.
		 */
		getAction(id: string): IEditorAction;
		/**
		 * Execute a command on the editor.
		 * @param source The source of the call.
		 * @param command The command to execute
		 */
		executeCommand(source: string, command: ICommand): void;
		/**
		 * Push an "undo stop" in the undo-redo stack.
		 */
		pushUndoStop(): boolean;
		/**
		 * Execute edits on the editor.
		 * @param source The source of the call.
		 * @param edits The edits to execute.
		 * @param endCursoState Cursor state after the edits were applied.
		 */
		executeEdits(source: string, edits: IIdentifiedSingleEditOperation[], endCursoState?: Selection[]): boolean;
		/**
		 * Execute multiple (concommitent) commands on the editor.
		 * @param source The source of the call.
		 * @param command The commands to execute
		 */
		executeCommands(source: string, commands: ICommand[]): void;
		/**
		 * Get all the decorations on a line (filtering out decorations from other editors).
		 */
		getLineDecorations(lineNumber: number): IModelDecoration[];
		/**
		 * All decorations added through this call will get the ownerId of this editor.
		 * @see IModel.deltaDecorations
		 */
		deltaDecorations(oldDecorations: string[], newDecorations: IModelDeltaDecoration[]): string[];
		/**
		 * Get the layout info for the editor.
		 */
		getLayoutInfo(): EditorLayoutInfo;
	}

	export interface ICommonDiffEditor extends IEditor {
		/**
		 * An event emitted when the diff information computed by this diff editor has been updated.
		 * @event
		 */
		onDidUpdateDiff(listener: () => void): IDisposable;
		/**
		 * Saves current view state of the editor in a serializable object.
		 */
		saveViewState(): IDiffEditorViewState;
		/**
		 * Restores the view state of the editor from a serializable object generated by `saveViewState`.
		 */
		restoreViewState(state: IDiffEditorViewState): void;
		/**
		 * Type the getModel() of IEditor.
		 */
		getModel(): IDiffEditorModel;
		/**
		 * Get the `original` editor.
		 */
		getOriginalEditor(): ICommonCodeEditor;
		/**
		 * Get the `modified` editor.
		 */
		getModifiedEditor(): ICommonCodeEditor;
		/**
		 * Get the computed diff information.
		 */
		getLineChanges(): ILineChange[];
		/**
		 * Get information based on computed diff about a line number from the original model.
		 * If the diff computation is not finished or the model is missing, will return null.
		 */
		getDiffLineInformationForOriginal(lineNumber: number): IDiffLineInformation;
		/**
		 * Get information based on computed diff about a line number from the modified model.
		 * If the diff computation is not finished or the model is missing, will return null.
		 */
		getDiffLineInformationForModified(lineNumber: number): IDiffLineInformation;
		/**
		 * @see ICodeEditor.getValue
		 */
		getValue(options?: {
			preserveBOM: boolean;
			lineEnding: string;
		}): string;
	}

	/**
	 * The type of the `IEditor`.
	 */
	export var EditorType: {
		ICodeEditor: string;
		IDiffEditor: string;
	};

	/**
	 * An event describing that the current mode associated with a model has changed.
	 */
	export interface IModelLanguageChangedEvent {
		/**
		 * Previous language
		 */
		readonly oldLanguage: string;
		/**
		 * New language
		 */
		readonly newLanguage: string;
	}

	export interface IModelContentChange {
		/**
		 * The range that got replaced.
		 */
		readonly range: IRange;
		/**
		 * The length of the range that got replaced.
		 */
		readonly rangeLength: number;
		/**
		 * The new text for the range.
		 */
		readonly text: string;
	}

	/**
	 * An event describing a change in the text of a model.
	 */
	export interface IModelContentChangedEvent {
		readonly changes: IModelContentChange[];
		/**
		 * The (new) end-of-line character.
		 */
		readonly eol: string;
		/**
		 * The new version id the model has transitioned to.
		 */
		readonly versionId: number;
		/**
		 * Flag that indicates that this event was generated while undoing.
		 */
		readonly isUndoing: boolean;
		/**
		 * Flag that indicates that this event was generated while redoing.
		 */
		readonly isRedoing: boolean;
		/**
		 * Flag that indicates that all decorations were lost with this edit.
		 * The model has been reset to a new value.
		 */
		readonly isFlush: boolean;
	}

	/**
	 * An event describing that model decorations have changed.
	 */
	export interface IModelDecorationsChangedEvent {
		/**
		 * Lists of ids for added decorations.
		 */
		readonly addedDecorations: string[];
		/**
		 * Lists of ids for changed decorations.
		 */
		readonly changedDecorations: string[];
		/**
		 * List of ids for removed decorations.
		 */
		readonly removedDecorations: string[];
	}

	/**
	 * An event describing that some ranges of lines have been tokenized (their tokens have changed).
	 */
	export interface IModelTokensChangedEvent {
		readonly ranges: {
			/**
			 * The start of the range (inclusive)
			 */
			readonly fromLineNumber: number;
			/**
			 * The end of the range (inclusive)
			 */
			readonly toLineNumber: number;
		}[];
	}

	export interface IModelOptionsChangedEvent {
		readonly tabSize: boolean;
		readonly insertSpaces: boolean;
		readonly trimAutoWhitespace: boolean;
	}

	/**
	 * Describes the reason the cursor has changed its position.
	 */
	export enum CursorChangeReason {
		/**
		 * Unknown or not set.
		 */
		NotSet = 0,
		/**
		 * A `model.setValue()` was called.
		 */
		ContentFlush = 1,
		/**
		 * The `model` has been changed outside of this cursor and the cursor recovers its position from associated markers.
		 */
		RecoverFromMarkers = 2,
		/**
		 * There was an explicit user gesture.
		 */
		Explicit = 3,
		/**
		 * There was a Paste.
		 */
		Paste = 4,
		/**
		 * There was an Undo.
		 */
		Undo = 5,
		/**
		 * There was a Redo.
		 */
		Redo = 6,
	}

	/**
	 * An event describing that the cursor position has changed.
	 */
	export interface ICursorPositionChangedEvent {
		/**
		 * Primary cursor's position.
		 */
		readonly position: Position;
		/**
		 * Primary cursor's view position
		 */
		readonly viewPosition: Position;
		/**
		 * Secondary cursors' position.
		 */
		readonly secondaryPositions: Position[];
		/**
		 * Secondary cursors' view position.
		 */
		readonly secondaryViewPositions: Position[];
		/**
		 * Reason.
		 */
		readonly reason: CursorChangeReason;
		/**
		 * Source of the call that caused the event.
		 */
		readonly source: string;
		/**
		 * Is the primary cursor in the editable range?
		 */
		readonly isInEditableRange: boolean;
	}

	/**
	 * An event describing that the cursor selection has changed.
	 */
	export interface ICursorSelectionChangedEvent {
		/**
		 * The primary selection.
		 */
		readonly selection: Selection;
		/**
		 * The primary selection in view coordinates.
		 */
		readonly viewSelection: Selection;
		/**
		 * The secondary selections.
		 */
		readonly secondarySelections: Selection[];
		/**
		 * The secondary selections in view coordinates.
		 */
		readonly secondaryViewSelections: Selection[];
		/**
		 * Source of the call that caused the event.
		 */
		readonly source: string;
		/**
		 * Reason.
		 */
		readonly reason: CursorChangeReason;
	}

	/**
	 * Configuration options for editor scrollbars
	 */
	export interface IEditorScrollbarOptions {
		/**
		 * The size of arrows (if displayed).
		 * Defaults to 11.
		 */
		arrowSize?: number;
		/**
		 * Render vertical scrollbar.
		 * Accepted values: 'auto', 'visible', 'hidden'.
		 * Defaults to 'auto'.
		 */
		vertical?: string;
		/**
		 * Render horizontal scrollbar.
		 * Accepted values: 'auto', 'visible', 'hidden'.
		 * Defaults to 'auto'.
		 */
		horizontal?: string;
		/**
		 * Cast horizontal and vertical shadows when the content is scrolled.
		 * Defaults to true.
		 */
		useShadows?: boolean;
		/**
		 * Render arrows at the top and bottom of the vertical scrollbar.
		 * Defaults to false.
		 */
		verticalHasArrows?: boolean;
		/**
		 * Render arrows at the left and right of the horizontal scrollbar.
		 * Defaults to false.
		 */
		horizontalHasArrows?: boolean;
		/**
		 * Listen to mouse wheel events and react to them by scrolling.
		 * Defaults to true.
		 */
		handleMouseWheel?: boolean;
		/**
		 * Height in pixels for the horizontal scrollbar.
		 * Defaults to 10 (px).
		 */
		horizontalScrollbarSize?: number;
		/**
		 * Width in pixels for the vertical scrollbar.
		 * Defaults to 10 (px).
		 */
		verticalScrollbarSize?: number;
		/**
		 * Width in pixels for the vertical slider.
		 * Defaults to `verticalScrollbarSize`.
		 */
		verticalSliderSize?: number;
		/**
		 * Height in pixels for the horizontal slider.
		 * Defaults to `horizontalScrollbarSize`.
		 */
		horizontalSliderSize?: number;
	}

	/**
	 * Configuration options for editor minimap
	 */
	export interface IEditorMinimapOptions {
		/**
		 * Enable the rendering of the minimap.
		 * Defaults to false.
		 */
		enabled?: boolean;
		/**
		 * Render the actual text on a line (as opposed to color blocks).
		 * Defaults to true.
		 */
		renderCharacters?: boolean;
		/**
		 * Limit the width of the minimap to render at most a certain number of columns.
		 * Defaults to 120.
		 */
		maxColumn?: number;
	}

	/**
	 * Configuration options for the editor.
	 */
	export interface IEditorOptions {
		/**
		 * Enable experimental screen reader support.
		 * Defaults to `true`.
		 */
		experimentalScreenReader?: boolean;
		/**
		 * The aria label for the editor's textarea (when it is focused).
		 */
		ariaLabel?: string;
		/**
		 * Render vertical lines at the specified columns.
		 * Defaults to empty array.
		 */
		rulers?: number[];
		/**
		 * A string containing the word separators used when doing word navigation.
		 * Defaults to `~!@#$%^&*()-=+[{]}\\|;:\'",.<>/?
		 */
		wordSeparators?: string;
		/**
		 * Enable Linux primary clipboard.
		 * Defaults to true.
		 */
		selectionClipboard?: boolean;
		/**
		 * Control the rendering of line numbers.
		 * If it is a function, it will be invoked when rendering a line number and the return value will be rendered.
		 * Otherwise, if it is a truey, line numbers will be rendered normally (equivalent of using an identity function).
		 * Otherwise, line numbers will not be rendered.
		 * Defaults to true.
		 */
		lineNumbers?: 'on' | 'off' | 'relative' | ((lineNumber: number) => string);
		/**
		 * Should the corresponding line be selected when clicking on the line number?
		 * Defaults to true.
		 */
		selectOnLineNumbers?: boolean;
		/**
		 * Control the width of line numbers, by reserving horizontal space for rendering at least an amount of digits.
		 * Defaults to 5.
		 */
		lineNumbersMinChars?: number;
		/**
		 * Enable the rendering of the glyph margin.
		 * Defaults to true in vscode and to false in monaco-editor.
		 */
		glyphMargin?: boolean;
		/**
		 * The width reserved for line decorations (in px).
		 * Line decorations are placed between line numbers and the editor content.
		 * You can pass in a string in the format floating point followed by "ch". e.g. 1.3ch.
		 * Defaults to 10.
		 */
		lineDecorationsWidth?: number | string;
		/**
		 * When revealing the cursor, a virtual padding (px) is added to the cursor, turning it into a rectangle.
		 * This virtual padding ensures that the cursor gets revealed before hitting the edge of the viewport.
		 * Defaults to 30 (px).
		 */
		revealHorizontalRightPadding?: number;
		/**
		 * Render the editor selection with rounded borders.
		 * Defaults to true.
		 */
		roundedSelection?: boolean;
		/**
		 * Class name to be added to the editor.
		 */
		extraEditorClassName?: string;
		/**
		 * Should the editor be read only.
		 * Defaults to false.
		 */
		readOnly?: boolean;
		/**
		 * Control the behavior and rendering of the scrollbars.
		 */
		scrollbar?: IEditorScrollbarOptions;
		/**
		 * Control the behavior and rendering of the minimap.
		 */
		minimap?: IEditorMinimapOptions;
		/**
		 * Display overflow widgets as `fixed`.
		 * Defaults to `false`.
		 */
		fixedOverflowWidgets?: boolean;
		/**
		 * The number of vertical lanes the overview ruler should render.
		 * Defaults to 2.
		 */
		overviewRulerLanes?: number;
		/**
		 * Controls if a border should be drawn around the overview ruler.
		 * Defaults to `true`.
		 */
		overviewRulerBorder?: boolean;
		/**
		 * Control the cursor animation style, possible values are 'blink', 'smooth', 'phase', 'expand' and 'solid'.
		 * Defaults to 'blink'.
		 */
		cursorBlinking?: string;
		/**
		 * Zoom the font in the editor when using the mouse wheel in combination with holding Ctrl.
		 * Defaults to false.
		 */
		mouseWheelZoom?: boolean;
		/**
		 * Control the cursor style, either 'block' or 'line'.
		 * Defaults to 'line'.
		 */
		cursorStyle?: string;
		/**
		 * Enable font ligatures.
		 * Defaults to false.
		 */
		fontLigatures?: boolean;
		/**
		 * Disable the use of `translate3d`.
		 * Defaults to false.
		 */
		disableTranslate3d?: boolean;
		/**
		 * Disable the optimizations for monospace fonts.
		 * Defaults to false.
		 */
		disableMonospaceOptimizations?: boolean;
		/**
		 * Should the cursor be hidden in the overview ruler.
		 * Defaults to false.
		 */
		hideCursorInOverviewRuler?: boolean;
		/**
		 * Enable that scrolling can go one screen size after the last line.
		 * Defaults to true.
		 */
		scrollBeyondLastLine?: boolean;
		/**
		 * Enable that the editor will install an interval to check if its container dom node size has changed.
		 * Enabling this might have a severe performance impact.
		 * Defaults to false.
		 */
		automaticLayout?: boolean;
		/**
		 * Control the wrapping of the editor.
		 * When `wordWrap` = "off", the lines will never wrap.
		 * When `wordWrap` = "on", the lines will wrap at the viewport width.
		 * When `wordWrap` = "wordWrapColumn", the lines will wrap at `wordWrapColumn`.
		 * When `wordWrap` = "bounded", the lines will wrap at min(viewport width, wordWrapColumn).
		 * Defaults to "off".
		 */
		wordWrap?: 'off' | 'on' | 'wordWrapColumn' | 'bounded';
		/**
		 * Control the wrapping of the editor.
		 * When `wordWrap` = "off", the lines will never wrap.
		 * When `wordWrap` = "on", the lines will wrap at the viewport width.
		 * When `wordWrap` = "wordWrapColumn", the lines will wrap at `wordWrapColumn`.
		 * When `wordWrap` = "bounded", the lines will wrap at min(viewport width, wordWrapColumn).
		 * Defaults to 80.
		 */
		wordWrapColumn?: number;
		/**
		 * Force word wrapping when the text appears to be of a minified/generated file.
		 * Defaults to true.
		 */
		wordWrapMinified?: boolean;
		/**
		 * Control indentation of wrapped lines. Can be: 'none', 'same' or 'indent'.
		 * Defaults to 'same' in vscode and to 'none' in monaco-editor.
		 */
		wrappingIndent?: string;
		/**
		 * Configure word wrapping characters. A break will be introduced before these characters.
		 * Defaults to '{([+'.
		 */
		wordWrapBreakBeforeCharacters?: string;
		/**
		 * Configure word wrapping characters. A break will be introduced after these characters.
		 * Defaults to ' \t})]?|&,;'.
		 */
		wordWrapBreakAfterCharacters?: string;
		/**
		 * Configure word wrapping characters. A break will be introduced after these characters only if no `wordWrapBreakBeforeCharacters` or `wordWrapBreakAfterCharacters` were found.
		 * Defaults to '.'.
		 */
		wordWrapBreakObtrusiveCharacters?: string;
		/**
		 * Performance guard: Stop rendering a line after x characters.
		 * Defaults to 10000.
		 * Use -1 to never stop rendering
		 */
		stopRenderingLineAfter?: number;
		/**
		 * Enable hover.
		 * Defaults to true.
		 */
		hover?: boolean;
		/**
		 * Enable custom contextmenu.
		 * Defaults to true.
		 */
		contextmenu?: boolean;
		/**
		 * A multiplier to be used on the `deltaX` and `deltaY` of mouse wheel scroll events.
		 * Defaults to 1.
		 */
		mouseWheelScrollSensitivity?: number;
		/**
		 * Enable quick suggestions (shadow suggestions)
		 * Defaults to true.
		 */
		quickSuggestions?: boolean | {
			other: boolean;
			comments: boolean;
			strings: boolean;
		};
		/**
		 * Quick suggestions show delay (in ms)
		 * Defaults to 500 (ms)
		 */
		quickSuggestionsDelay?: number;
		/**
		 * Enables parameter hints
		 */
		parameterHints?: boolean;
		/**
		 * Render icons in suggestions box.
		 * Defaults to true.
		 */
		iconsInSuggestions?: boolean;
		/**
		 * Enable auto closing brackets.
		 * Defaults to true.
		 */
		autoClosingBrackets?: boolean;
		/**
		 * Enable format on type.
		 * Defaults to false.
		 */
		formatOnType?: boolean;
		/**
		 * Enable format on paste.
		 * Defaults to false.
		 */
		formatOnPaste?: boolean;
		/**
		 * Controls if the editor should allow to move selections via drag and drop.
		 * Defaults to false.
		 */
		dragAndDrop?: boolean;
		/**
		 * Enable the suggestion box to pop-up on trigger characters.
		 * Defaults to true.
		 */
		suggestOnTriggerCharacters?: boolean;
		/**
		 * Accept suggestions on ENTER.
		 * Defaults to true.
		 */
		acceptSuggestionOnEnter?: boolean;
		/**
		 * Accept suggestions on provider defined characters.
		 * Defaults to true.
		 */
		acceptSuggestionOnCommitCharacter?: boolean;
		/**
		 * Enable snippet suggestions. Default to 'true'.
		 */
		snippetSuggestions?: 'top' | 'bottom' | 'inline' | 'none';
		/**
		 * Copying without a selection copies the current line.
		 */
		emptySelectionClipboard?: boolean;
		/**
		 * Enable word based suggestions. Defaults to 'true'
		 */
		wordBasedSuggestions?: boolean;
		/**
		 * The font size for the suggest widget.
		 * Defaults to the editor font size.
		 */
		suggestFontSize?: number;
		/**
		 * The line height for the suggest widget.
		 * Defaults to the editor line height.
		 */
		suggestLineHeight?: number;
		/**
		 * Enable selection highlight.
		 * Defaults to true.
		 */
		selectionHighlight?: boolean;
		/**
		 * Enable semantic occurrences highlight.
		 * Defaults to true.
		 */
		occurrencesHighlight?: boolean;
		/**
		 * Show code lens
		 * Defaults to true.
		 */
		codeLens?: boolean;
		/**
		 * Enable code folding
		 * Defaults to true in vscode and to false in monaco-editor.
		 */
		folding?: boolean;
		/**
		 * Enable automatic hiding of non-collapsed fold icons in the gutter.
		 * Defaults to true.
		 */
		hideFoldIcons?: boolean;
		/**
		 * Enable highlighting of matching brackets.
		 * Defaults to true.
		 */
		matchBrackets?: boolean;
		/**
		 * Enable rendering of whitespace.
		 * Defaults to none.
		 */
		renderWhitespace?: 'none' | 'boundary' | 'all';
		/**
		 * Enable rendering of control characters.
		 * Defaults to false.
		 */
		renderControlCharacters?: boolean;
		/**
		 * Enable rendering of indent guides.
		 * Defaults to false.
		 */
		renderIndentGuides?: boolean;
		/**
		 * Enable rendering of current line highlight.
		 * Defaults to all.
		 */
		renderLineHighlight?: 'none' | 'gutter' | 'line' | 'all';
		/**
		 * Inserting and deleting whitespace follows tab stops.
		 */
		useTabStops?: boolean;
		/**
		 * The font family
		 */
		fontFamily?: string;
		/**
		 * The font weight
		 */
		fontWeight?: 'normal' | 'bold' | 'bolder' | 'lighter' | 'initial' | 'inherit' | '100' | '200' | '300' | '400' | '500' | '600' | '700' | '800' | '900';
		/**
		 * The font size
		 */
		fontSize?: number;
		/**
		 * The line height
		 */
		lineHeight?: number;
	}

	/**
	 * Configuration options for the diff editor.
	 */
	export interface IDiffEditorOptions extends IEditorOptions {
		/**
		 * Allow the user to resize the diff editor split view.
		 * Defaults to true.
		 */
		enableSplitViewResizing?: boolean;
		/**
		 * Render the differences in two side-by-side editors.
		 * Defaults to true.
		 */
		renderSideBySide?: boolean;
		/**
		 * Compute the diff by ignoring leading/trailing whitespace
		 * Defaults to true.
		 */
		ignoreTrimWhitespace?: boolean;
		/**
		 * Render +/- indicators for added/deleted changes.
		 * Defaults to true.
		 */
		renderIndicators?: boolean;
		/**
		 * Original model should be editable?
		 * Defaults to false.
		 */
		originalEditable?: boolean;
	}

	export enum RenderMinimap {
		None = 0,
		Small = 1,
		Large = 2,
		SmallBlocks = 3,
		LargeBlocks = 4,
	}

	/**
	 * Describes how to indent wrapped lines.
	 */
	export enum WrappingIndent {
		/**
		 * No indentation => wrapped lines begin at column 1.
		 */
		None = 0,
		/**
		 * Same => wrapped lines get the same indentation as the parent.
		 */
		Same = 1,
		/**
		 * Indent => wrapped lines get +1 indentation as the parent.
		 */
		Indent = 2,
	}

	/**
	 * The kind of animation in which the editor's cursor should be rendered.
	 */
	export enum TextEditorCursorBlinkingStyle {
		/**
		 * Hidden
		 */
		Hidden = 0,
		/**
		 * Blinking
		 */
		Blink = 1,
		/**
		 * Blinking with smooth fading
		 */
		Smooth = 2,
		/**
		 * Blinking with prolonged filled state and smooth fading
		 */
		Phase = 3,
		/**
		 * Expand collapse animation on the y axis
		 */
		Expand = 4,
		/**
		 * No-Blinking
		 */
		Solid = 5,
	}

	/**
	 * The style in which the editor's cursor should be rendered.
	 */
	export enum TextEditorCursorStyle {
		/**
		 * As a vertical line (sitting between two characters).
		 */
		Line = 1,
		/**
		 * As a block (sitting on top of a character).
		 */
		Block = 2,
		/**
		 * As a horizontal line (sitting under a character).
		 */
		Underline = 3,
		/**
		 * As a thin vertical line (sitting between two characters).
		 */
		LineThin = 4,
		/**
		 * As an outlined block (sitting on top of a character).
		 */
		BlockOutline = 5,
		/**
		 * As a thin horizontal line (sitting under a character).
		 */
		UnderlineThin = 6,
	}

	export interface InternalEditorScrollbarOptions {
		readonly arrowSize: number;
		readonly vertical: ScrollbarVisibility;
		readonly horizontal: ScrollbarVisibility;
		readonly useShadows: boolean;
		readonly verticalHasArrows: boolean;
		readonly horizontalHasArrows: boolean;
		readonly handleMouseWheel: boolean;
		readonly horizontalScrollbarSize: number;
		readonly horizontalSliderSize: number;
		readonly verticalScrollbarSize: number;
		readonly verticalSliderSize: number;
		readonly mouseWheelScrollSensitivity: number;
	}

	export interface InternalEditorMinimapOptions {
		readonly enabled: boolean;
		readonly renderCharacters: boolean;
		readonly maxColumn: number;
	}

	export interface EditorWrappingInfo {
		readonly inDiffEditor: boolean;
		readonly isDominatedByLongLines: boolean;
		readonly isWordWrapMinified: boolean;
		readonly isViewportWrapping: boolean;
		readonly wrappingColumn: number;
		readonly wrappingIndent: WrappingIndent;
		readonly wordWrapBreakBeforeCharacters: string;
		readonly wordWrapBreakAfterCharacters: string;
		readonly wordWrapBreakObtrusiveCharacters: string;
	}

	export interface InternalEditorViewOptions {
		readonly extraEditorClassName: string;
		readonly disableMonospaceOptimizations: boolean;
		readonly experimentalScreenReader: boolean;
		readonly rulers: number[];
		readonly ariaLabel: string;
		readonly renderLineNumbers: boolean;
		readonly renderCustomLineNumbers: (lineNumber: number) => string;
		readonly renderRelativeLineNumbers: boolean;
		readonly selectOnLineNumbers: boolean;
		readonly glyphMargin: boolean;
		readonly revealHorizontalRightPadding: number;
		readonly roundedSelection: boolean;
		readonly overviewRulerLanes: number;
		readonly overviewRulerBorder: boolean;
		readonly cursorBlinking: TextEditorCursorBlinkingStyle;
		readonly mouseWheelZoom: boolean;
		readonly cursorStyle: TextEditorCursorStyle;
		readonly hideCursorInOverviewRuler: boolean;
		readonly scrollBeyondLastLine: boolean;
		readonly stopRenderingLineAfter: number;
		readonly renderWhitespace: 'none' | 'boundary' | 'all';
		readonly renderControlCharacters: boolean;
		readonly fontLigatures: boolean;
		readonly renderIndentGuides: boolean;
		readonly renderLineHighlight: 'none' | 'gutter' | 'line' | 'all';
		readonly scrollbar: InternalEditorScrollbarOptions;
		readonly minimap: InternalEditorMinimapOptions;
		readonly fixedOverflowWidgets: boolean;
	}

	export interface EditorContribOptions {
		readonly selectionClipboard: boolean;
		readonly hover: boolean;
		readonly contextmenu: boolean;
		readonly quickSuggestions: boolean | {
			other: boolean;
			comments: boolean;
			strings: boolean;
		};
		readonly quickSuggestionsDelay: number;
		readonly parameterHints: boolean;
		readonly iconsInSuggestions: boolean;
		readonly formatOnType: boolean;
		readonly formatOnPaste: boolean;
		readonly suggestOnTriggerCharacters: boolean;
		readonly acceptSuggestionOnEnter: boolean;
		readonly acceptSuggestionOnCommitCharacter: boolean;
		readonly snippetSuggestions: 'top' | 'bottom' | 'inline' | 'none';
		readonly emptySelectionClipboard: boolean;
		readonly wordBasedSuggestions: boolean;
		readonly suggestFontSize: number;
		readonly suggestLineHeight: number;
		readonly selectionHighlight: boolean;
		readonly occurrencesHighlight: boolean;
		readonly codeLens: boolean;
		readonly folding: boolean;
		readonly hideFoldIcons: boolean;
		readonly matchBrackets: boolean;
	}

	/**
	 * Internal configuration options (transformed or computed) for the editor.
	 */
	export class InternalEditorOptions {
		readonly _internalEditorOptionsBrand: void;
		readonly canUseTranslate3d: boolean;
		readonly pixelRatio: number;
		readonly editorClassName: string;
		readonly lineHeight: number;
		readonly readOnly: boolean;
		readonly wordSeparators: string;
		readonly autoClosingBrackets: boolean;
		readonly useTabStops: boolean;
		readonly tabFocusMode: boolean;
		readonly dragAndDrop: boolean;
		readonly layoutInfo: EditorLayoutInfo;
		readonly fontInfo: FontInfo;
		readonly viewInfo: InternalEditorViewOptions;
		readonly wrappingInfo: EditorWrappingInfo;
		readonly contribInfo: EditorContribOptions;
	}

	/**
	 * A description for the overview ruler position.
	 */
	export interface OverviewRulerPosition {
		/**
		 * Width of the overview ruler
		 */
		readonly width: number;
		/**
		 * Height of the overview ruler
		 */
		readonly height: number;
		/**
		 * Top position for the overview ruler
		 */
		readonly top: number;
		/**
		 * Right position for the overview ruler
		 */
		readonly right: number;
	}

	/**
	 * The internal layout details of the editor.
	 */
	export interface EditorLayoutInfo {
		/**
		 * Full editor width.
		 */
		readonly width: number;
		/**
		 * Full editor height.
		 */
		readonly height: number;
		/**
		 * Left position for the glyph margin.
		 */
		readonly glyphMarginLeft: number;
		/**
		 * The width of the glyph margin.
		 */
		readonly glyphMarginWidth: number;
		/**
		 * The height of the glyph margin.
		 */
		readonly glyphMarginHeight: number;
		/**
		 * Left position for the line numbers.
		 */
		readonly lineNumbersLeft: number;
		/**
		 * The width of the line numbers.
		 */
		readonly lineNumbersWidth: number;
		/**
		 * The height of the line numbers.
		 */
		readonly lineNumbersHeight: number;
		/**
		 * Left position for the line decorations.
		 */
		readonly decorationsLeft: number;
		/**
		 * The width of the line decorations.
		 */
		readonly decorationsWidth: number;
		/**
		 * The height of the line decorations.
		 */
		readonly decorationsHeight: number;
		/**
		 * Left position for the content (actual text)
		 */
		readonly contentLeft: number;
		/**
		 * The width of the content (actual text)
		 */
		readonly contentWidth: number;
		/**
		 * The height of the content (actual height)
		 */
		readonly contentHeight: number;
		/**
		 * The width of the minimap
		 */
		readonly minimapWidth: number;
		/**
		 * Minimap render type
		 */
		readonly renderMinimap: RenderMinimap;
		/**
		 * The number of columns (of typical characters) fitting on a viewport line.
		 */
		readonly viewportColumn: number;
		/**
		 * The width of the vertical scrollbar.
		 */
		readonly verticalScrollbarWidth: number;
		/**
		 * The height of the horizontal scrollbar.
		 */
		readonly horizontalScrollbarHeight: number;
		/**
		 * The position of the overview ruler.
		 */
		readonly overviewRuler: OverviewRulerPosition;
	}

	/**
	 * An event describing that the configuration of the editor has changed.
	 */
	export interface IConfigurationChangedEvent {
		readonly canUseTranslate3d: boolean;
		readonly pixelRatio: boolean;
		readonly editorClassName: boolean;
		readonly lineHeight: boolean;
		readonly readOnly: boolean;
		readonly wordSeparators: boolean;
		readonly autoClosingBrackets: boolean;
		readonly useTabStops: boolean;
		readonly tabFocusMode: boolean;
		readonly dragAndDrop: boolean;
		readonly layoutInfo: boolean;
		readonly fontInfo: boolean;
		readonly viewInfo: boolean;
		readonly wrappingInfo: boolean;
		readonly contribInfo: boolean;
	}

	/**
	 * A view zone is a full horizontal rectangle that 'pushes' text down.
	 * The editor reserves space for view zones when rendering.
	 */
	export interface IViewZone {
		/**
		 * The line number after which this zone should appear.
		 * Use 0 to place a view zone before the first line number.
		 */
		afterLineNumber: number;
		/**
		 * The column after which this zone should appear.
		 * If not set, the maxLineColumn of `afterLineNumber` will be used.
		 */
		afterColumn?: number;
		/**
		 * Suppress mouse down events.
		 * If set, the editor will attach a mouse down listener to the view zone and .preventDefault on it.
		 * Defaults to false
		 */
		suppressMouseDown?: boolean;
		/**
		 * The height in lines of the view zone.
		 * If specified, `heightInPx` will be used instead of this.
		 * If neither `heightInPx` nor `heightInLines` is specified, a default of `heightInLines` = 1 will be chosen.
		 */
		heightInLines?: number;
		/**
		 * The height in px of the view zone.
		 * If this is set, the editor will give preference to it rather than `heightInLines` above.
		 * If neither `heightInPx` nor `heightInLines` is specified, a default of `heightInLines` = 1 will be chosen.
		 */
		heightInPx?: number;
		/**
		 * The dom node of the view zone
		 */
		domNode: HTMLElement;
		/**
		 * An optional dom node for the view zone that will be placed in the margin area.
		 */
		marginDomNode?: HTMLElement;
		/**
		 * Callback which gives the relative top of the view zone as it appears (taking scrolling into account).
		 */
		onDomNodeTop?: (top: number) => void;
		/**
		 * Callback which gives the height in pixels of the view zone.
		 */
		onComputedHeight?: (height: number) => void;
	}

	/**
	 * An accessor that allows for zones to be added or removed.
	 */
	export interface IViewZoneChangeAccessor {
		/**
		 * Create a new view zone.
		 * @param zone Zone to create
		 * @return A unique identifier to the view zone.
		 */
		addZone(zone: IViewZone): number;
		/**
		 * Remove a zone
		 * @param id A unique identifier to the view zone, as returned by the `addZone` call.
		 */
		removeZone(id: number): void;
		/**
		 * Change a zone's position.
		 * The editor will rescan the `afterLineNumber` and `afterColumn` properties of a view zone.
		 */
		layoutZone(id: number): void;
	}

	/**
	 * A positioning preference for rendering content widgets.
	 */
	export enum ContentWidgetPositionPreference {
		/**
		 * Place the content widget exactly at a position
		 */
		EXACT = 0,
		/**
		 * Place the content widget above a position
		 */
		ABOVE = 1,
		/**
		 * Place the content widget below a position
		 */
		BELOW = 2,
	}

	/**
	 * A position for rendering content widgets.
	 */
	export interface IContentWidgetPosition {
		/**
		 * Desired position for the content widget.
		 * `preference` will also affect the placement.
		 */
		position: IPosition;
		/**
		 * Placement preference for position, in order of preference.
		 */
		preference: ContentWidgetPositionPreference[];
	}

	/**
	 * A content widget renders inline with the text and can be easily placed 'near' an editor position.
	 */
	export interface IContentWidget {
		/**
		 * Render this content widget in a location where it could overflow the editor's view dom node.
		 */
		allowEditorOverflow?: boolean;
		suppressMouseDown?: boolean;
		/**
		 * Get a unique identifier of the content widget.
		 */
		getId(): string;
		/**
		 * Get the dom node of the content widget.
		 */
		getDomNode(): HTMLElement;
		/**
		 * Get the placement of the content widget.
		 * If null is returned, the content widget will be placed off screen.
		 */
		getPosition(): IContentWidgetPosition;
	}

	/**
	 * A positioning preference for rendering overlay widgets.
	 */
	export enum OverlayWidgetPositionPreference {
		/**
		 * Position the overlay widget in the top right corner
		 */
		TOP_RIGHT_CORNER = 0,
		/**
		 * Position the overlay widget in the bottom right corner
		 */
		BOTTOM_RIGHT_CORNER = 1,
		/**
		 * Position the overlay widget in the top center
		 */
		TOP_CENTER = 2,
	}

	/**
	 * A position for rendering overlay widgets.
	 */
	export interface IOverlayWidgetPosition {
		/**
		 * The position preference for the overlay widget.
		 */
		preference: OverlayWidgetPositionPreference;
	}

	/**
	 * An overlay widgets renders on top of the text.
	 */
	export interface IOverlayWidget {
		/**
		 * Get a unique identifier of the overlay widget.
		 */
		getId(): string;
		/**
		 * Get the dom node of the overlay widget.
		 */
		getDomNode(): HTMLElement;
		/**
		 * Get the placement of the overlay widget.
		 * If null is returned, the overlay widget is responsible to place itself.
		 */
		getPosition(): IOverlayWidgetPosition;
	}

	/**
	 * Type of hit element with the mouse in the editor.
	 */
	export enum MouseTargetType {
		/**
		 * Mouse is on top of an unknown element.
		 */
		UNKNOWN = 0,
		/**
		 * Mouse is on top of the textarea used for input.
		 */
		TEXTAREA = 1,
		/**
		 * Mouse is on top of the glyph margin
		 */
		GUTTER_GLYPH_MARGIN = 2,
		/**
		 * Mouse is on top of the line numbers
		 */
		GUTTER_LINE_NUMBERS = 3,
		/**
		 * Mouse is on top of the line decorations
		 */
		GUTTER_LINE_DECORATIONS = 4,
		/**
		 * Mouse is on top of the whitespace left in the gutter by a view zone.
		 */
		GUTTER_VIEW_ZONE = 5,
		/**
		 * Mouse is on top of text in the content.
		 */
		CONTENT_TEXT = 6,
		/**
		 * Mouse is on top of empty space in the content (e.g. after line text or below last line)
		 */
		CONTENT_EMPTY = 7,
		/**
		 * Mouse is on top of a view zone in the content.
		 */
		CONTENT_VIEW_ZONE = 8,
		/**
		 * Mouse is on top of a content widget.
		 */
		CONTENT_WIDGET = 9,
		/**
		 * Mouse is on top of the decorations overview ruler.
		 */
		OVERVIEW_RULER = 10,
		/**
		 * Mouse is on top of a scrollbar.
		 */
		SCROLLBAR = 11,
		/**
		 * Mouse is on top of an overlay widget.
		 */
		OVERLAY_WIDGET = 12,
		/**
		 * Mouse is outside of the editor.
		 */
		OUTSIDE_EDITOR = 13,
	}

	/**
	 * Target hit with the mouse in the editor.
	 */
	export interface IMouseTarget {
		/**
		 * The target element
		 */
		readonly element: Element;
		/**
		 * The target type
		 */
		readonly type: MouseTargetType;
		/**
		 * The 'approximate' editor position
		 */
		readonly position: Position;
		/**
		 * Desired mouse column (e.g. when position.column gets clamped to text length -- clicking after text on a line).
		 */
		readonly mouseColumn: number;
		/**
		 * The 'approximate' editor range
		 */
		readonly range: Range;
		/**
		 * Some extra detail.
		 */
		readonly detail: any;
	}

	/**
	 * A mouse event originating from the editor.
	 */
	export interface IEditorMouseEvent {
		readonly event: IMouseEvent;
		readonly target: IMouseTarget;
	}

	/**
	 * A rich code editor.
	 */
	export interface ICodeEditor extends ICommonCodeEditor {
		/**
		 * An event emitted on a "mouseup".
		 * @event
		 */
		onMouseUp(listener: (e: IEditorMouseEvent) => void): IDisposable;
		/**
		 * An event emitted on a "mousedown".
		 * @event
		 */
		onMouseDown(listener: (e: IEditorMouseEvent) => void): IDisposable;
		/**
		 * An event emitted on a "contextmenu".
		 * @event
		 */
		onContextMenu(listener: (e: IEditorMouseEvent) => void): IDisposable;
		/**
		 * An event emitted on a "mousemove".
		 * @event
		 */
		onMouseMove(listener: (e: IEditorMouseEvent) => void): IDisposable;
		/**
		 * An event emitted on a "mouseleave".
		 * @event
		 */
		onMouseLeave(listener: (e: IEditorMouseEvent) => void): IDisposable;
		/**
		 * An event emitted on a "keyup".
		 * @event
		 */
		onKeyUp(listener: (e: IKeyboardEvent) => void): IDisposable;
		/**
		 * An event emitted on a "keydown".
		 * @event
		 */
		onKeyDown(listener: (e: IKeyboardEvent) => void): IDisposable;
		/**
		 * An event emitted when the layout of the editor has changed.
		 * @event
		 */
		onDidLayoutChange(listener: (e: EditorLayoutInfo) => void): IDisposable;
		/**
		 * An event emitted when the scroll in the editor has changed.
		 * @event
		 */
		onDidScrollChange(listener: (e: IScrollEvent) => void): IDisposable;
		/**
		 * Returns the editor's dom node
		 */
		getDomNode(): HTMLElement;
		/**
		 * Add a content widget. Widgets must have unique ids, otherwise they will be overwritten.
		 */
		addContentWidget(widget: IContentWidget): void;
		/**
		 * Layout/Reposition a content widget. This is a ping to the editor to call widget.getPosition()
		 * and update appropiately.
		 */
		layoutContentWidget(widget: IContentWidget): void;
		/**
		 * Remove a content widget.
		 */
		removeContentWidget(widget: IContentWidget): void;
		/**
		 * Add an overlay widget. Widgets must have unique ids, otherwise they will be overwritten.
		 */
		addOverlayWidget(widget: IOverlayWidget): void;
		/**
		 * Layout/Reposition an overlay widget. This is a ping to the editor to call widget.getPosition()
		 * and update appropiately.
		 */
		layoutOverlayWidget(widget: IOverlayWidget): void;
		/**
		 * Remove an overlay widget.
		 */
		removeOverlayWidget(widget: IOverlayWidget): void;
		/**
		 * Change the view zones. View zones are lost when a new model is attached to the editor.
		 */
		changeViewZones(callback: (accessor: IViewZoneChangeAccessor) => void): void;
		/**
		 * Returns the range that is currently centered in the view port.
		 */
		getCenteredRangeInViewport(): Range;
		/**
		 * Get the horizontal position (left offset) for the column w.r.t to the beginning of the line.
		 * This method works only if the line `lineNumber` is currently rendered (in the editor's viewport).
		 * Use this method with caution.
		 */
		getOffsetForColumn(lineNumber: number, column: number): number;
		/**
		 * Force an editor render now.
		 */
		render(): void;
		/**
		 * Get the vertical position (top offset) for the line w.r.t. to the first line.
		 */
		getTopForLineNumber(lineNumber: number): number;
		/**
		 * Get the vertical position (top offset) for the position w.r.t. to the first line.
		 */
		getTopForPosition(lineNumber: number, column: number): number;
		/**
		 * Get the hit test target at coordinates `clientX` and `clientY`.
		 * The coordinates are relative to the top-left of the viewport.
		 *
		 * @returns Hit test target or null if the coordinates fall outside the editor or the editor has no model.
		 */
		getTargetAtClientPoint(clientX: number, clientY: number): IMouseTarget;
		/**
		 * Get the visible position for `position`.
		 * The result position takes scrolling into account and is relative to the top left corner of the editor.
		 * Explanation 1: the results of this method will change for the same `position` if the user scrolls the editor.
		 * Explanation 2: the results of this method will not change if the container of the editor gets repositioned.
		 * Warning: the results of this method are innacurate for positions that are outside the current editor viewport.
		 */
		getScrolledVisiblePosition(position: IPosition): {
			top: number;
			left: number;
			height: number;
		};
		/**
		 * Apply the same font settings as the editor to `target`.
		 */
		applyFontInfo(target: HTMLElement): void;
	}

	/**
	 * A rich diff editor.
	 */
	export interface IDiffEditor extends ICommonDiffEditor {
		/**
		 * @see ICodeEditor.getDomNode
		 */
		getDomNode(): HTMLElement;
	}

	export class FontInfo extends BareFontInfo {
		readonly _editorStylingBrand: void;
		readonly isTrusted: boolean;
		readonly isMonospace: boolean;
		readonly typicalHalfwidthCharacterWidth: number;
		readonly typicalFullwidthCharacterWidth: number;
		readonly spaceWidth: number;
		readonly maxDigitWidth: number;
	}
	export class BareFontInfo {
		readonly _bareFontInfoBrand: void;
		readonly zoomLevel: number;
		readonly fontFamily: string;
		readonly fontWeight: string;
		readonly fontSize: number;
		readonly lineHeight: number;
	}
>>>>>>> 5a0876d8
}

declare module monaco.languages {


	/**
	 * Register information about a new language.
	 */
	export function register(language: ILanguageExtensionPoint): void;

	/**
	 * Get the information of all the registered languages.
	 */
	export function getLanguages(): ILanguageExtensionPoint[];

	/**
	 * An event emitted when a language is first time needed (e.g. a model has it set).
	 * @event
	 */
	export function onLanguage(languageId: string, callback: () => void): IDisposable;

	/**
	 * Set the editing configuration for a language.
	 */
	export function setLanguageConfiguration(languageId: string, configuration: LanguageConfiguration): IDisposable;

	/**
	 * A token.
	 */
	export interface IToken {
		startIndex: number;
		scopes: string;
	}

	/**
	 * The result of a line tokenization.
	 */
	export interface ILineTokens {
		/**
		 * The list of tokens on the line.
		 */
		tokens: IToken[];
		/**
		 * The tokenization end state.
		 * A pointer will be held to this and the object should not be modified by the tokenizer after the pointer is returned.
		 */
		endState: IState;
	}

	/**
	 * A "manual" provider of tokens.
	 */
	export interface TokensProvider {
		/**
		 * The initial state of a language. Will be the state passed in to tokenize the first line.
		 */
		getInitialState(): IState;
		/**
		 * Tokenize a line given the state at the beginning of the line.
		 */
		tokenize(line: string, state: IState): ILineTokens;
	}

	/**
	 * Set the tokens provider for a language (manual implementation).
	 */
	export function setTokensProvider(languageId: string, provider: TokensProvider): IDisposable;

	/**
	 * Set the tokens provider for a language (monarch implementation).
	 */
	export function setMonarchTokensProvider(languageId: string, languageDef: IMonarchLanguage): IDisposable;

	/**
	 * Register a reference provider (used by e.g. reference search).
	 */
	export function registerReferenceProvider(languageId: string, provider: ReferenceProvider): IDisposable;

	/**
	 * Register a rename provider (used by e.g. rename symbol).
	 */
	export function registerRenameProvider(languageId: string, provider: RenameProvider): IDisposable;

	/**
	 * Register a signature help provider (used by e.g. paremeter hints).
	 */
	export function registerSignatureHelpProvider(languageId: string, provider: SignatureHelpProvider): IDisposable;

	/**
	 * Register a hover provider (used by e.g. editor hover).
	 */
	export function registerHoverProvider(languageId: string, provider: HoverProvider): IDisposable;

	/**
	 * Register a document symbol provider (used by e.g. outline).
	 */
	export function registerDocumentSymbolProvider(languageId: string, provider: DocumentSymbolProvider): IDisposable;

	/**
	 * Register a document highlight provider (used by e.g. highlight occurences).
	 */
	export function registerDocumentHighlightProvider(languageId: string, provider: DocumentHighlightProvider): IDisposable;

	/**
	 * Register a definition provider (used by e.g. go to definition).
	 */
	export function registerDefinitionProvider(languageId: string, provider: DefinitionProvider): IDisposable;

	/**
	 * Register a implementation provider (used by e.g. go to implementation).
	 */
	export function registerImplementationProvider(languageId: string, provider: ImplementationProvider): IDisposable;

	/**
	 * Register a type definition provider (used by e.g. go to type definition).
	 */
	export function registerTypeDefinitionProvider(languageId: string, provider: TypeDefinitionProvider): IDisposable;

	/**
	 * Register a code lens provider (used by e.g. inline code lenses).
	 */
	export function registerCodeLensProvider(languageId: string, provider: CodeLensProvider): IDisposable;

	/**
	 * Register a code action provider (used by e.g. quick fix).
	 */
	export function registerCodeActionProvider(languageId: string, provider: CodeActionProvider): IDisposable;

	/**
	 * Register a formatter that can handle only entire models.
	 */
	export function registerDocumentFormattingEditProvider(languageId: string, provider: DocumentFormattingEditProvider): IDisposable;

	/**
	 * Register a formatter that can handle a range inside a model.
	 */
	export function registerDocumentRangeFormattingEditProvider(languageId: string, provider: DocumentRangeFormattingEditProvider): IDisposable;

	/**
	 * Register a formatter than can do formatting as the user types.
	 */
	export function registerOnTypeFormattingEditProvider(languageId: string, provider: OnTypeFormattingEditProvider): IDisposable;

	/**
	 * Register a link provider that can find links in text.
	 */
	export function registerLinkProvider(languageId: string, provider: LinkProvider): IDisposable;

	/**
	 * Register a completion item provider (use by e.g. suggestions).
	 */
	export function registerCompletionItemProvider(languageId: string, provider: CompletionItemProvider): IDisposable;

	/**
	 * Contains additional diagnostic information about the context in which
	 * a [code action](#CodeActionProvider.provideCodeActions) is run.
	 */
	export interface CodeActionContext {
		/**
		 * An array of diagnostics.
		 *
		 * @readonly
		 */
		readonly markers: editor.IMarkerData[];
	}

	/**
	 * The code action interface defines the contract between extensions and
	 * the [light bulb](https://code.visualstudio.com/docs/editor/editingevolved#_code-action) feature.
	 */
	export interface CodeActionProvider {
		/**
		 * Provide commands for the given document and range.
		 */
		provideCodeActions(model: editor.IReadOnlyModel, range: Range, context: CodeActionContext, token: CancellationToken): CodeAction[] | Thenable<CodeAction[]>;
	}

	/**
	 * Completion item kinds.
	 */
	export enum CompletionItemKind {
		Text = 0,
		Method = 1,
		Function = 2,
		Constructor = 3,
		Field = 4,
		Variable = 5,
		Class = 6,
		Interface = 7,
		Module = 8,
		Property = 9,
		Unit = 10,
		Value = 11,
		Enum = 12,
		Keyword = 13,
		Snippet = 14,
		Color = 15,
		File = 16,
		Reference = 17,
		Folder = 18,
	}

	/**
	 * A snippet string is a template which allows to insert text
	 * and to control the editor cursor when insertion happens.
	 *
	 * A snippet can define tab stops and placeholders with `$1`, `$2`
	 * and `${3:foo}`. `$0` defines the final tab stop, it defaults to
	 * the end of the snippet. Variables are defined with `$name` and
	 * `${name:default value}`. The full snippet syntax is documented
	 * [here](http://code.visualstudio.com/docs/editor/userdefinedsnippets#_creating-your-own-snippets).
	 */
	export interface SnippetString {
		/**
		 * The snippet string.
		 */
		value: string;
	}

	/**
	 * A completion item represents a text snippet that is
	 * proposed to complete text that is being typed.
	 */
	export interface CompletionItem {
		/**
		 * The label of this completion item. By default
		 * this is also the text that is inserted when selecting
		 * this completion.
		 */
		label: string;
		/**
		 * The kind of this completion item. Based on the kind
		 * an icon is chosen by the editor.
		 */
		kind: CompletionItemKind;
		/**
		 * A human-readable string with additional information
		 * about this item, like type or symbol information.
		 */
		detail?: string;
		/**
		 * A human-readable string that represents a doc-comment.
		 */
		documentation?: string;
		/**
		 * A string that should be used when comparing this item
		 * with other items. When `falsy` the [label](#CompletionItem.label)
		 * is used.
		 */
		sortText?: string;
		/**
		 * A string that should be used when filtering a set of
		 * completion items. When `falsy` the [label](#CompletionItem.label)
		 * is used.
		 */
		filterText?: string;
		/**
		 * A string or snippet that should be inserted in a document when selecting
		 * this completion. When `falsy` the [label](#CompletionItem.label)
		 * is used.
		 */
		insertText?: string | SnippetString;
		/**
		 * A range of text that should be replaced by this completion item.
		 *
		 * Defaults to a range from the start of the [current word](#TextDocument.getWordRangeAtPosition) to the
		 * current position.
		 *
		 * *Note:* The range must be a [single line](#Range.isSingleLine) and it must
		 * [contain](#Range.contains) the position at which completion has been [requested](#CompletionItemProvider.provideCompletionItems).
		 */
		range?: Range;
		/**
		 * @deprecated **Deprecated** in favor of `CompletionItem.insertText` and `CompletionItem.range`.
		 *
		 * ~~An [edit](#TextEdit) which is applied to a document when selecting
		 * this completion. When an edit is provided the value of
		 * [insertText](#CompletionItem.insertText) is ignored.~~
		 *
		 * ~~The [range](#Range) of the edit must be single-line and on the same
		 * line completions were [requested](#CompletionItemProvider.provideCompletionItems) at.~~
		 */
		textEdit?: editor.ISingleEditOperation;
	}

	/**
	 * Represents a collection of [completion items](#CompletionItem) to be presented
	 * in the editor.
	 */
	export interface CompletionList {
		/**
		 * This list it not complete. Further typing should result in recomputing
		 * this list.
		 */
		isIncomplete?: boolean;
		/**
		 * The completion items.
		 */
		items: CompletionItem[];
	}

	/**
	 * The completion item provider interface defines the contract between extensions and
	 * the [IntelliSense](https://code.visualstudio.com/docs/editor/intellisense).
	 *
	 * When computing *complete* completion items is expensive, providers can optionally implement
	 * the `resolveCompletionItem`-function. In that case it is enough to return completion
	 * items with a [label](#CompletionItem.label) from the
	 * [provideCompletionItems](#CompletionItemProvider.provideCompletionItems)-function. Subsequently,
	 * when a completion item is shown in the UI and gains focus this provider is asked to resolve
	 * the item, like adding [doc-comment](#CompletionItem.documentation) or [details](#CompletionItem.detail).
	 */
	export interface CompletionItemProvider {
		triggerCharacters?: string[];
		/**
		 * Provide completion items for the given position and document.
		 */
		provideCompletionItems(model: editor.IReadOnlyModel, position: Position, token: CancellationToken): CompletionItem[] | Thenable<CompletionItem[]> | CompletionList | Thenable<CompletionList>;
		/**
		 * Given a completion item fill in more data, like [doc-comment](#CompletionItem.documentation)
		 * or [details](#CompletionItem.detail).
		 *
		 * The editor will only resolve a completion item once.
		 */
		resolveCompletionItem?(item: CompletionItem, token: CancellationToken): CompletionItem | Thenable<CompletionItem>;
	}

	/**
	 * Describes how comments for a language work.
	 */
	export interface CommentRule {
		/**
		 * The line comment token, like `// this is a comment`
		 */
		lineComment?: string;
		/**
		 * The block comment character pair, like `/* block comment *&#47;`
		 */
		blockComment?: CharacterPair;
	}

	/**
	 * The language configuration interface defines the contract between extensions and
	 * various editor features, like automatic bracket insertion, automatic indentation etc.
	 */
	export interface LanguageConfiguration {
		/**
		 * The language's comment settings.
		 */
		comments?: CommentRule;
		/**
		 * The language's brackets.
		 * This configuration implicitly affects pressing Enter around these brackets.
		 */
		brackets?: CharacterPair[];
		/**
		 * The language's word definition.
		 * If the language supports Unicode identifiers (e.g. JavaScript), it is preferable
		 * to provide a word definition that uses exclusion of known separators.
		 * e.g.: A regex that matches anything except known separators (and dot is allowed to occur in a floating point number):
		 *   /(-?\d*\.\d\w*)|([^\`\~\!\@\#\%\^\&\*\(\)\-\=\+\[\{\]\}\\\|\;\:\'\"\,\.\<\>\/\?\s]+)/g
		 */
		wordPattern?: RegExp;
		/**
		 * The language's indentation settings.
		 */
		indentationRules?: IndentationRule;
		/**
		 * The language's rules to be evaluated when pressing Enter.
		 */
		onEnterRules?: OnEnterRule[];
		/**
		 * The language's auto closing pairs. The 'close' character is automatically inserted with the
		 * 'open' character is typed. If not set, the configured brackets will be used.
		 */
		autoClosingPairs?: IAutoClosingPairConditional[];
		/**
		 * The language's surrounding pairs. When the 'open' character is typed on a selection, the
		 * selected string is surrounded by the open and close characters. If not set, the autoclosing pairs
		 * settings will be used.
		 */
		surroundingPairs?: IAutoClosingPair[];
		/**
		 * **Deprecated** Do not use.
		 *
		 * @deprecated Will be replaced by a better API soon.
		 */
		__electricCharacterSupport?: IBracketElectricCharacterContribution;
	}

	/**
	 * Describes indentation rules for a language.
	 */
	export interface IndentationRule {
		/**
		 * If a line matches this pattern, then all the lines after it should be unindendented once (until another rule matches).
		 */
		decreaseIndentPattern: RegExp;
		/**
		 * If a line matches this pattern, then all the lines after it should be indented once (until another rule matches).
		 */
		increaseIndentPattern: RegExp;
		/**
		 * If a line matches this pattern, then **only the next line** after it should be indented once.
		 */
		indentNextLinePattern?: RegExp;
		/**
		 * If a line matches this pattern, then its indentation should not be changed and it should not be evaluated against the other rules.
		 */
		unIndentedLinePattern?: RegExp;
	}

	/**
	 * Describes a rule to be evaluated when pressing Enter.
	 */
	export interface OnEnterRule {
		/**
		 * This rule will only execute if the text before the cursor matches this regular expression.
		 */
		beforeText: RegExp;
		/**
		 * This rule will only execute if the text after the cursor matches this regular expression.
		 */
		afterText?: RegExp;
		/**
		 * The action to execute.
		 */
		action: EnterAction;
	}

	export interface IBracketElectricCharacterContribution {
		docComment?: IDocComment;
	}

	/**
	 * Definition of documentation comments (e.g. Javadoc/JSdoc)
	 */
	export interface IDocComment {
		/**
		 * The string that starts a doc comment (e.g. '/**')
		 */
		open: string;
		/**
		 * The string that appears on the last line and closes the doc comment (e.g. ' * /').
		 */
		close: string;
	}

	/**
	 * A tuple of two characters, like a pair of
	 * opening and closing brackets.
	 */
	export type CharacterPair = [string, string];

	export interface IAutoClosingPair {
		open: string;
		close: string;
	}

	export interface IAutoClosingPairConditional extends IAutoClosingPair {
		notIn?: string[];
	}

	/**
	 * Describes what to do with the indentation when pressing Enter.
	 */
	export enum IndentAction {
		/**
		 * Insert new line and copy the previous line's indentation.
		 */
		None = 0,
		/**
		 * Insert new line and indent once (relative to the previous line's indentation).
		 */
		Indent = 1,
		/**
		 * Insert two new lines:
		 *  - the first one indented which will hold the cursor
		 *  - the second one at the same indentation level
		 */
		IndentOutdent = 2,
		/**
		 * Insert new line and outdent once (relative to the previous line's indentation).
		 */
		Outdent = 3,
	}

	/**
	 * Describes what to do when pressing Enter.
	 */
	export interface EnterAction {
		/**
		 * Describe what to do with the indentation.
		 */
		indentAction: IndentAction;
		/**
		 * Describe whether to outdent current line.
		 */
		outdentCurrentLine?: boolean;
		/**
		 * Describes text to be appended after the new line and after the indentation.
		 */
		appendText?: string;
		/**
		 * Describes the number of characters to remove from the new line's indentation.
		 */
		removeText?: number;
	}

	/**
	 * The state of the tokenizer between two lines.
	 * It is useful to store flags such as in multiline comment, etc.
	 * The model will clone the previous line's state and pass it in to tokenize the next line.
	 */
	export interface IState {
		clone(): IState;
		equals(other: IState): boolean;
	}

	/**
	 * A hover represents additional information for a symbol or word. Hovers are
	 * rendered in a tooltip-like widget.
	 */
	export interface Hover {
		/**
		 * The contents of this hover.
		 */
		contents: MarkedString[];
		/**
		 * The range to which this hover applies. When missing, the
		 * editor will use the range at the current position or the
		 * current position itself.
		 */
		range: IRange;
	}

	/**
	 * The hover provider interface defines the contract between extensions and
	 * the [hover](https://code.visualstudio.com/docs/editor/intellisense)-feature.
	 */
	export interface HoverProvider {
		/**
		 * Provide a hover for the given position and document. Multiple hovers at the same
		 * position will be merged by the editor. A hover can have a range which defaults
		 * to the word range at the position when omitted.
		 */
		provideHover(model: editor.IReadOnlyModel, position: Position, token: CancellationToken): Hover | Thenable<Hover>;
	}

	/**
	 * Interface used to quick fix typing errors while accesing member fields.
	 */
	export interface CodeAction {
		command: Command;
		score: number;
	}

	/**
	 * Represents a parameter of a callable-signature. A parameter can
	 * have a label and a doc-comment.
	 */
	export interface ParameterInformation {
		/**
		 * The label of this signature. Will be shown in
		 * the UI.
		 */
		label: string;
		/**
		 * The human-readable doc-comment of this signature. Will be shown
		 * in the UI but can be omitted.
		 */
		documentation?: string;
	}

	/**
	 * Represents the signature of something callable. A signature
	 * can have a label, like a function-name, a doc-comment, and
	 * a set of parameters.
	 */
	export interface SignatureInformation {
		/**
		 * The label of this signature. Will be shown in
		 * the UI.
		 */
		label: string;
		/**
		 * The human-readable doc-comment of this signature. Will be shown
		 * in the UI but can be omitted.
		 */
		documentation?: string;
		/**
		 * The parameters of this signature.
		 */
		parameters: ParameterInformation[];
	}

	/**
	 * Signature help represents the signature of something
	 * callable. There can be multiple signatures but only one
	 * active and only one active parameter.
	 */
	export interface SignatureHelp {
		/**
		 * One or more signatures.
		 */
		signatures: SignatureInformation[];
		/**
		 * The active signature.
		 */
		activeSignature: number;
		/**
		 * The active parameter of the active signature.
		 */
		activeParameter: number;
	}

	/**
	 * The signature help provider interface defines the contract between extensions and
	 * the [parameter hints](https://code.visualstudio.com/docs/editor/intellisense)-feature.
	 */
	export interface SignatureHelpProvider {
		signatureHelpTriggerCharacters: string[];
		/**
		 * Provide help for the signature at the given position and document.
		 */
		provideSignatureHelp(model: editor.IReadOnlyModel, position: Position, token: CancellationToken): SignatureHelp | Thenable<SignatureHelp>;
	}

	/**
	 * A document highlight kind.
	 */
	export enum DocumentHighlightKind {
		/**
		 * A textual occurrence.
		 */
		Text = 0,
		/**
		 * Read-access of a symbol, like reading a variable.
		 */
		Read = 1,
		/**
		 * Write-access of a symbol, like writing to a variable.
		 */
		Write = 2,
	}

	/**
	 * A document highlight is a range inside a text document which deserves
	 * special attention. Usually a document highlight is visualized by changing
	 * the background color of its range.
	 */
	export interface DocumentHighlight {
		/**
		 * The range this highlight applies to.
		 */
		range: IRange;
		/**
		 * The highlight kind, default is [text](#DocumentHighlightKind.Text).
		 */
		kind: DocumentHighlightKind;
	}

	/**
	 * The document highlight provider interface defines the contract between extensions and
	 * the word-highlight-feature.
	 */
	export interface DocumentHighlightProvider {
		/**
		 * Provide a set of document highlights, like all occurrences of a variable or
		 * all exit-points of a function.
		 */
		provideDocumentHighlights(model: editor.IReadOnlyModel, position: Position, token: CancellationToken): DocumentHighlight[] | Thenable<DocumentHighlight[]>;
	}

	/**
	 * Value-object that contains additional information when
	 * requesting references.
	 */
	export interface ReferenceContext {
		/**
		 * Include the declaration of the current symbol.
		 */
		includeDeclaration: boolean;
	}

	/**
	 * The reference provider interface defines the contract between extensions and
	 * the [find references](https://code.visualstudio.com/docs/editor/editingevolved#_peek)-feature.
	 */
	export interface ReferenceProvider {
		/**
		 * Provide a set of project-wide references for the given position and document.
		 */
		provideReferences(model: editor.IReadOnlyModel, position: Position, context: ReferenceContext, token: CancellationToken): Location[] | Thenable<Location[]>;
	}

	/**
	 * Represents a location inside a resource, such as a line
	 * inside a text file.
	 */
	export interface Location {
		/**
		 * The resource identifier of this location.
		 */
		uri: Uri;
		/**
		 * The document range of this locations.
		 */
		range: IRange;
	}

	/**
	 * The definition of a symbol represented as one or many [locations](#Location).
	 * For most programming languages there is only one location at which a symbol is
	 * defined.
	 */
	export type Definition = Location | Location[];

	/**
	 * The definition provider interface defines the contract between extensions and
	 * the [go to definition](https://code.visualstudio.com/docs/editor/editingevolved#_go-to-definition)
	 * and peek definition features.
	 */
	export interface DefinitionProvider {
		/**
		 * Provide the definition of the symbol at the given position and document.
		 */
		provideDefinition(model: editor.IReadOnlyModel, position: Position, token: CancellationToken): Definition | Thenable<Definition>;
	}

	/**
	 * The implementation provider interface defines the contract between extensions and
	 * the go to implementation feature.
	 */
	export interface ImplementationProvider {
		/**
		 * Provide the implementation of the symbol at the given position and document.
		 */
		provideImplementation(model: editor.IReadOnlyModel, position: Position, token: CancellationToken): Definition | Thenable<Definition>;
	}

	/**
	 * The type definition provider interface defines the contract between extensions and
	 * the go to type definition feature.
	 */
	export interface TypeDefinitionProvider {
		/**
		 * Provide the type definition of the symbol at the given position and document.
		 */
		provideTypeDefinition(model: editor.IReadOnlyModel, position: Position, token: CancellationToken): Definition | Thenable<Definition>;
	}

	/**
	 * A symbol kind.
	 */
	export enum SymbolKind {
		File = 0,
		Module = 1,
		Namespace = 2,
		Package = 3,
		Class = 4,
		Method = 5,
		Property = 6,
		Field = 7,
		Constructor = 8,
		Enum = 9,
		Interface = 10,
		Function = 11,
		Variable = 12,
		Constant = 13,
		String = 14,
		Number = 15,
		Boolean = 16,
		Array = 17,
		Object = 18,
		Key = 19,
		Null = 20,
		EnumMember = 21,
		Struct = 22,
		Event = 23,
		Operator = 24,
		TypeParameter = 25,
	}

	/**
	 * Represents information about programming constructs like variables, classes,
	 * interfaces etc.
	 */
	export interface SymbolInformation {
		/**
		 * The name of this symbol.
		 */
		name: string;
		/**
		 * The name of the symbol containing this symbol.
		 */
		containerName?: string;
		/**
		 * The kind of this symbol.
		 */
		kind: SymbolKind;
		/**
		 * The location of this symbol.
		 */
		location: Location;
	}

	/**
	 * The document symbol provider interface defines the contract between extensions and
	 * the [go to symbol](https://code.visualstudio.com/docs/editor/editingevolved#_goto-symbol)-feature.
	 */
	export interface DocumentSymbolProvider {
		/**
		 * Provide symbol information for the given document.
		 */
		provideDocumentSymbols(model: editor.IReadOnlyModel, token: CancellationToken): SymbolInformation[] | Thenable<SymbolInformation[]>;
	}

	export interface TextEdit {
		range: IRange;
		text: string;
		eol?: editor.EndOfLineSequence;
	}

	/**
	 * Interface used to format a model
	 */
	export interface FormattingOptions {
		/**
		 * Size of a tab in spaces.
		 */
		tabSize: number;
		/**
		 * Prefer spaces over tabs.
		 */
		insertSpaces: boolean;
	}

	/**
	 * The document formatting provider interface defines the contract between extensions and
	 * the formatting-feature.
	 */
	export interface DocumentFormattingEditProvider {
		/**
		 * Provide formatting edits for a whole document.
		 */
		provideDocumentFormattingEdits(model: editor.IReadOnlyModel, options: FormattingOptions, token: CancellationToken): TextEdit[] | Thenable<TextEdit[]>;
	}

	/**
	 * The document formatting provider interface defines the contract between extensions and
	 * the formatting-feature.
	 */
	export interface DocumentRangeFormattingEditProvider {
		/**
		 * Provide formatting edits for a range in a document.
		 *
		 * The given range is a hint and providers can decide to format a smaller
		 * or larger range. Often this is done by adjusting the start and end
		 * of the range to full syntax nodes.
		 */
		provideDocumentRangeFormattingEdits(model: editor.IReadOnlyModel, range: Range, options: FormattingOptions, token: CancellationToken): TextEdit[] | Thenable<TextEdit[]>;
	}

	/**
	 * The document formatting provider interface defines the contract between extensions and
	 * the formatting-feature.
	 */
	export interface OnTypeFormattingEditProvider {
		autoFormatTriggerCharacters: string[];
		/**
		 * Provide formatting edits after a character has been typed.
		 *
		 * The given position and character should hint to the provider
		 * what range the position to expand to, like find the matching `{`
		 * when `}` has been entered.
		 */
		provideOnTypeFormattingEdits(model: editor.IReadOnlyModel, position: Position, ch: string, options: FormattingOptions, token: CancellationToken): TextEdit[] | Thenable<TextEdit[]>;
	}

	/**
	 * A link inside the editor.
	 */
	export interface ILink {
		range: IRange;
		url: string;
	}

	/**
	 * A provider of links.
	 */
	export interface LinkProvider {
		provideLinks(model: editor.IReadOnlyModel, token: CancellationToken): ILink[] | Thenable<ILink[]>;
		resolveLink?: (link: ILink, token: CancellationToken) => ILink | Thenable<ILink>;
	}

	export interface IResourceEdit {
		resource: Uri;
		range: IRange;
		newText: string;
	}

	export interface WorkspaceEdit {
		edits: IResourceEdit[];
		rejectReason?: string;
	}

	export interface RenameProvider {
		provideRenameEdits(model: editor.IReadOnlyModel, position: Position, newName: string, token: CancellationToken): WorkspaceEdit | Thenable<WorkspaceEdit>;
	}

	export interface Command {
		id: string;
		title: string;
		tooltip?: string;
		arguments?: any[];
	}

	export interface ICodeLensSymbol {
		range: IRange;
		id?: string;
		command?: Command;
	}

	export interface CodeLensProvider {
		onDidChange?: IEvent<this>;
		provideCodeLenses(model: editor.IReadOnlyModel, token: CancellationToken): ICodeLensSymbol[] | Thenable<ICodeLensSymbol[]>;
		resolveCodeLens?(model: editor.IReadOnlyModel, codeLens: ICodeLensSymbol, token: CancellationToken): ICodeLensSymbol | Thenable<ICodeLensSymbol>;
	}

	export interface ILanguageExtensionPoint {
		id: string;
		extensions?: string[];
		filenames?: string[];
		filenamePatterns?: string[];
		firstLine?: string;
		aliases?: string[];
		mimetypes?: string[];
		configuration?: string;
	}
	/**
	 * A Monarch language definition
	 */
	export interface IMonarchLanguage {
		/**
		 * map from string to ILanguageRule[]
		 */
		tokenizer: {
			[name: string]: IMonarchLanguageRule[];
		};
		/**
		 * is the language case insensitive?
		 */
		ignoreCase?: boolean;
		/**
		 * if no match in the tokenizer assign this token class (default 'source')
		 */
		defaultToken?: string;
		/**
		 * for example [['{','}','delimiter.curly']]
		 */
		brackets?: IMonarchLanguageBracket[];
		/**
		 * start symbol in the tokenizer (by default the first entry is used)
		 */
		start?: string;
		/**
		 * attach this to every token class (by default '.' + name)
		 */
		tokenPostfix: string;
	}

	/**
	 * A rule is either a regular expression and an action
	 * 		shorthands: [reg,act] == { regex: reg, action: act}
	 *		and       : [reg,act,nxt] == { regex: reg, action: act{ next: nxt }}
	 */
	export interface IMonarchLanguageRule {
		/**
		 * match tokens
		 */
		regex?: string | RegExp;
		/**
		 * action to take on match
		 */
		action?: IMonarchLanguageAction;
		/**
		 * or an include rule. include all rules from the included state
		 */
		include?: string;
	}

	/**
	 * An action is either an array of actions...
	 * ... or a case statement with guards...
	 * ... or a basic action with a token value.
	 */
	export interface IMonarchLanguageAction {
		/**
		 * array of actions for each parenthesized match group
		 */
		group?: IMonarchLanguageAction[];
		/**
		 * map from string to ILanguageAction
		 */
		cases?: Object;
		/**
		 * token class (ie. css class) (or "@brackets" or "@rematch")
		 */
		token?: string;
		/**
		 * the next state to push, or "@push", "@pop", "@popall"
		 */
		next?: string;
		/**
		 * switch to this state
		 */
		switchTo?: string;
		/**
		 * go back n characters in the stream
		 */
		goBack?: number;
		/**
		 * @open or @close
		 */
		bracket?: string;
		/**
		 * switch to embedded language (useing the mimetype) or get out using "@pop"
		 */
		nextEmbedded?: string;
		/**
		 * log a message to the browser console window
		 */
		log?: string;
	}

	/**
	 * This interface can be shortened as an array, ie. ['{','}','delimiter.curly']
	 */
	export interface IMonarchLanguageBracket {
		/**
		 * open bracket
		 */
		open: string;
		/**
		 * closeing bracket
		 */
		close: string;
		/**
		 * token class
		 */
		token: string;
	}

}

declare module monaco.worker {


	export interface IMirrorModel {
		readonly uri: Uri;
		readonly version: number;
		getValue(): string;
	}

	export interface IWorkerContext {
		/**
		 * Get all available mirror models in this worker.
		 */
		getMirrorModels(): IMirrorModel[];
	}

}<|MERGE_RESOLUTION|>--- conflicted
+++ resolved
@@ -777,3219 +777,6 @@
 declare module monaco.editor {
 
 
-<<<<<<< HEAD
-    /**
-     * Create a new editor under `domElement`.
-     * `domElement` should be empty (not contain other dom nodes).
-     * The editor will read the size of `domElement`.
-     */
-    export function create(domElement: HTMLElement, options?: IEditorConstructionOptions, override?: IEditorOverrideServices): IStandaloneCodeEditor;
-
-    /**
-     * Emitted when an editor is created.
-     * Creating a diff editor might cause this listener to be invoked with the two editors.
-     * @event
-     */
-    export function onDidCreateEditor(listener: (codeEditor: ICodeEditor) => void): IDisposable;
-
-    /**
-     * Create a new diff editor under `domElement`.
-     * `domElement` should be empty (not contain other dom nodes).
-     * The editor will read the size of `domElement`.
-     */
-    export function createDiffEditor(domElement: HTMLElement, options?: IDiffEditorConstructionOptions, override?: IEditorOverrideServices): IStandaloneDiffEditor;
-
-    export interface IDiffNavigator {
-        revealFirst: boolean;
-        canNavigate(): boolean;
-        next(): void;
-        previous(): void;
-        dispose(): void;
-    }
-
-    export interface IDiffNavigatorOptions {
-        readonly followsCaret?: boolean;
-        readonly ignoreCharChanges?: boolean;
-        readonly alwaysRevealFirst?: boolean;
-    }
-
-    export function createDiffNavigator(diffEditor: IStandaloneDiffEditor, opts?: IDiffNavigatorOptions): IDiffNavigator;
-
-    /**
-     * Create a new editor model.
-     * You can specify the language that should be set for this model or let the language be inferred from the `uri`.
-     */
-    export function createModel(value: string, language?: string, uri?: Uri): IModel;
-
-    /**
-     * Change the language for a model.
-     */
-    export function setModelLanguage(model: IModel, language: string): void;
-
-    /**
-     * Set the markers for a model.
-     */
-    export function setModelMarkers(model: IModel, owner: string, markers: IMarkerData[]): void;
-
-    /**
-     * Get the model that has `uri` if it exists.
-     */
-    export function getModel(uri: Uri): IModel;
-
-    /**
-     * Get all the created models.
-     */
-    export function getModels(): IModel[];
-
-    /**
-     * Emitted when a model is created.
-     * @event
-     */
-    export function onDidCreateModel(listener: (model: IModel) => void): IDisposable;
-
-    /**
-     * Emitted right before a model is disposed.
-     * @event
-     */
-    export function onWillDisposeModel(listener: (model: IModel) => void): IDisposable;
-
-    /**
-     * Emitted when a different language is set to a model.
-     * @event
-     */
-    export function onDidChangeModelLanguage(listener: (e: {
-        readonly model: IModel;
-        readonly oldLanguage: string;
-    }) => void): IDisposable;
-
-    /**
-     * Create a new web worker that has model syncing capabilities built in.
-     * Specify an AMD module to load that will `create` an object that will be proxied.
-     */
-    export function createWebWorker<T>(opts: IWebWorkerOptions): MonacoWebWorker<T>;
-
-    /**
-     * Colorize the contents of `domNode` using attribute `data-lang`.
-     */
-    export function colorizeElement(domNode: HTMLElement, options: IColorizerElementOptions): Promise<void>;
-
-    /**
-     * Colorize `text` using language `languageId`.
-     */
-    export function colorize(text: string, languageId: string, options: IColorizerOptions): Promise<string>;
-
-    /**
-     * Colorize a line in a model.
-     */
-    export function colorizeModelLine(model: IModel, lineNumber: number, tabSize?: number): string;
-
-    /**
-     * Tokenize `text` using language `languageId`
-     */
-    export function tokenize(text: string, languageId: string): Token[][];
-
-    /**
-     * Define a new theme.
-     */
-    export function defineTheme(themeName: string, themeData: IStandaloneThemeData): void;
-
-    export type BuiltinTheme = 'vs' | 'vs-dark' | 'hc-black';
-
-    export interface IStandaloneThemeData {
-        base: BuiltinTheme;
-        inherit: boolean;
-        rules: ITokenThemeRule[];
-        colors: IColors;
-    }
-
-    export type IColors = {
-        [colorId: string]: string;
-    };
-
-    export interface ITokenThemeRule {
-        token: string;
-        foreground?: string;
-        background?: string;
-        fontStyle?: string;
-    }
-
-    /**
-     * A web worker that can provide a proxy to an arbitrary file.
-     */
-    export interface MonacoWebWorker<T> {
-        /**
-         * Terminate the web worker, thus invalidating the returned proxy.
-         */
-        dispose(): void;
-        /**
-         * Get a proxy to the arbitrary loaded code.
-         */
-        getProxy(): Promise<T>;
-        /**
-         * Synchronize (send) the models at `resources` to the web worker,
-         * making them available in the monaco.worker.getMirrorModels().
-         */
-        withSyncedResources(resources: Uri[]): Promise<T>;
-    }
-
-    export interface IWebWorkerOptions {
-        /**
-         * The AMD moduleId to load.
-         * It should export a function `create` that should return the exported proxy.
-         */
-        moduleId: string;
-        /**
-         * The data to send over when calling create on the module.
-         */
-        createData?: any;
-        /**
-         * A label to be used to identify the web worker for debugging purposes.
-         */
-        label?: string;
-    }
-
-    /**
-     * The options to create an editor.
-     */
-    export interface IEditorConstructionOptions extends ICodeEditorWidgetCreationOptions {
-        /**
-         * The initial value of the auto created model in the editor.
-         * To not create automatically a model, use `model: null`.
-         */
-        value?: string;
-        /**
-         * The initial language of the auto created model in the editor.
-         * To not create automatically a model, use `model: null`.
-         */
-        language?: string;
-    }
-
-    /**
-     * The options to create a diff editor.
-     */
-    export interface IDiffEditorConstructionOptions extends IDiffEditorOptions {
-    }
-
-    export interface IStandaloneCodeEditor extends ICodeEditor {
-        addCommand(keybinding: number, handler: ICommandHandler, context: string): string;
-        createContextKey<T>(key: string, defaultValue: T): IContextKey<T>;
-        addAction(descriptor: IActionDescriptor): IDisposable;
-    }
-
-    export interface IStandaloneDiffEditor extends IDiffEditor {
-        addCommand(keybinding: number, handler: ICommandHandler, context: string): string;
-        createContextKey<T>(key: string, defaultValue: T): IContextKey<T>;
-        addAction(descriptor: IActionDescriptor): IDisposable;
-        getOriginalEditor(): IStandaloneCodeEditor;
-        getModifiedEditor(): IStandaloneCodeEditor;
-    }
-    export interface ICommandHandler {
-        (...args: any[]): void;
-    }
-
-    export interface IContextKey<T> {
-        set(value: T): void;
-        reset(): void;
-        get(): T;
-    }
-
-    export interface IEditorOverrideServices {
-        [index: string]: any;
-    }
-
-    /**
-     * A structure defining a problem/warning/etc.
-     */
-    export interface IMarkerData {
-        code?: string;
-        severity: Severity;
-        message: string;
-        source?: string;
-        startLineNumber: number;
-        startColumn: number;
-        endLineNumber: number;
-        endColumn: number;
-    }
-
-    export interface IColorizerOptions {
-        tabSize?: number;
-    }
-
-    export interface IColorizerElementOptions extends IColorizerOptions {
-        theme?: string;
-        mimeType?: string;
-    }
-
-    export enum ScrollbarVisibility {
-        Auto = 1,
-        Hidden = 2,
-        Visible = 3,
-    }
-
-    /**
-     * Configuration options for editor scrollbars
-     */
-    export interface IEditorScrollbarOptions {
-        /**
-         * The size of arrows (if displayed).
-         * Defaults to 11.
-         */
-        arrowSize?: number;
-        /**
-         * Render vertical scrollbar.
-         * Accepted values: 'auto', 'visible', 'hidden'.
-         * Defaults to 'auto'.
-         */
-        vertical?: string;
-        /**
-         * Render horizontal scrollbar.
-         * Accepted values: 'auto', 'visible', 'hidden'.
-         * Defaults to 'auto'.
-         */
-        horizontal?: string;
-        /**
-         * Cast horizontal and vertical shadows when the content is scrolled.
-         * Defaults to true.
-         */
-        useShadows?: boolean;
-        /**
-         * Render arrows at the top and bottom of the vertical scrollbar.
-         * Defaults to false.
-         */
-        verticalHasArrows?: boolean;
-        /**
-         * Render arrows at the left and right of the horizontal scrollbar.
-         * Defaults to false.
-         */
-        horizontalHasArrows?: boolean;
-        /**
-         * Listen to mouse wheel events and react to them by scrolling.
-         * Defaults to true.
-         */
-        handleMouseWheel?: boolean;
-        /**
-         * Height in pixels for the horizontal scrollbar.
-         * Defaults to 10 (px).
-         */
-        horizontalScrollbarSize?: number;
-        /**
-         * Width in pixels for the vertical scrollbar.
-         * Defaults to 10 (px).
-         */
-        verticalScrollbarSize?: number;
-        /**
-         * Width in pixels for the vertical slider.
-         * Defaults to `verticalScrollbarSize`.
-         */
-        verticalSliderSize?: number;
-        /**
-         * Height in pixels for the horizontal slider.
-         * Defaults to `horizontalScrollbarSize`.
-         */
-        horizontalSliderSize?: number;
-    }
-
-    /**
-     * Configuration options for editor minimap
-     */
-    export interface IEditorMinimapOptions {
-        /**
-         * Enable the rendering of the minimap.
-         * Defaults to false.
-         */
-        enabled?: boolean;
-        /**
-         * Render the actual text on a line (as opposed to color blocks).
-         * Defaults to true.
-         */
-        renderCharacters?: boolean;
-        /**
-         * Limit the width of the minimap to render at most a certain number of columns.
-         * Defaults to 120.
-         */
-        maxColumn?: number;
-    }
-
-    /**
-     * Describes how to indent wrapped lines.
-     */
-    export enum WrappingIndent {
-        /**
-         * No indentation => wrapped lines begin at column 1.
-         */
-        None = 0,
-        /**
-         * Same => wrapped lines get the same indentation as the parent.
-         */
-        Same = 1,
-        /**
-         * Indent => wrapped lines get +1 indentation as the parent.
-         */
-        Indent = 2,
-    }
-
-    export type LineNumbersOption = 'on' | 'off' | 'relative' | ((lineNumber: number) => string);
-
-    /**
-     * Configuration options for the editor.
-     */
-    export interface IEditorOptions {
-        /**
-         * Enable experimental screen reader support.
-         * Defaults to `true`.
-         */
-        experimentalScreenReader?: boolean;
-        /**
-         * The aria label for the editor's textarea (when it is focused).
-         */
-        ariaLabel?: string;
-        /**
-         * Render vertical lines at the specified columns.
-         * Defaults to empty array.
-         */
-        rulers?: number[];
-        /**
-         * A string containing the word separators used when doing word navigation.
-         * Defaults to `~!@#$%^&*()-=+[{]}\\|;:\'",.<>/?
-         */
-        wordSeparators?: string;
-        /**
-         * Enable Linux primary clipboard.
-         * Defaults to true.
-         */
-        selectionClipboard?: boolean;
-        /**
-         * Control the rendering of line numbers.
-         * If it is a function, it will be invoked when rendering a line number and the return value will be rendered.
-         * Otherwise, if it is a truey, line numbers will be rendered normally (equivalent of using an identity function).
-         * Otherwise, line numbers will not be rendered.
-         * Defaults to true.
-         */
-        lineNumbers?: LineNumbersOption;
-        /**
-         * Should the corresponding line be selected when clicking on the line number?
-         * Defaults to true.
-         */
-        selectOnLineNumbers?: boolean;
-        /**
-         * Control the width of line numbers, by reserving horizontal space for rendering at least an amount of digits.
-         * Defaults to 5.
-         */
-        lineNumbersMinChars?: number;
-        /**
-         * Enable the rendering of the glyph margin.
-         * Defaults to true in vscode and to false in monaco-editor.
-         */
-        glyphMargin?: boolean;
-        /**
-         * The width reserved for line decorations (in px).
-         * Line decorations are placed between line numbers and the editor content.
-         * You can pass in a string in the format floating point followed by "ch". e.g. 1.3ch.
-         * Defaults to 10.
-         */
-        lineDecorationsWidth?: number | string;
-        /**
-         * When revealing the cursor, a virtual padding (px) is added to the cursor, turning it into a rectangle.
-         * This virtual padding ensures that the cursor gets revealed before hitting the edge of the viewport.
-         * Defaults to 30 (px).
-         */
-        revealHorizontalRightPadding?: number;
-        /**
-         * Render the editor selection with rounded borders.
-         * Defaults to true.
-         */
-        roundedSelection?: boolean;
-        /**
-         * Theme to be used for rendering.
-         * The current out-of-the-box available themes are: 'vs' (default), 'vs-dark', 'hc-black'.
-         * You can create custom themes via `monaco.editor.defineTheme`.
-         */
-        theme?: string;
-        /**
-         * Should the editor be read only.
-         * Defaults to false.
-         */
-        readOnly?: boolean;
-        /**
-         * Control the behavior and rendering of the scrollbars.
-         */
-        scrollbar?: IEditorScrollbarOptions;
-        /**
-         * Control the behavior and rendering of the minimap.
-         */
-        minimap?: IEditorMinimapOptions;
-        /**
-         * Display overflow widgets as `fixed`.
-         * Defaults to `false`.
-         */
-        fixedOverflowWidgets?: boolean;
-        /**
-         * The number of vertical lanes the overview ruler should render.
-         * Defaults to 2.
-         */
-        overviewRulerLanes?: number;
-        /**
-         * Controls if a border should be drawn around the overview ruler.
-         * Defaults to `true`.
-         */
-        overviewRulerBorder?: boolean;
-        /**
-         * Control the cursor animation style, possible values are 'blink', 'smooth', 'phase', 'expand' and 'solid'.
-         * Defaults to 'blink'.
-         */
-        cursorBlinking?: string;
-        /**
-         * Zoom the font in the editor when using the mouse wheel in combination with holding Ctrl.
-         * Defaults to false.
-         */
-        mouseWheelZoom?: boolean;
-        /**
-         * Control the cursor style, either 'block' or 'line'.
-         * Defaults to 'line'.
-         */
-        cursorStyle?: string;
-        /**
-         * Enable font ligatures.
-         * Defaults to false.
-         */
-        fontLigatures?: boolean;
-        /**
-         * Disable the use of `translate3d`.
-         * Defaults to false.
-         */
-        disableTranslate3d?: boolean;
-        /**
-         * Disable the optimizations for monospace fonts.
-         * Defaults to false.
-         */
-        disableMonospaceOptimizations?: boolean;
-        /**
-         * Should the cursor be hidden in the overview ruler.
-         * Defaults to false.
-         */
-        hideCursorInOverviewRuler?: boolean;
-        /**
-         * Enable that scrolling can go one screen size after the last line.
-         * Defaults to true.
-         */
-        scrollBeyondLastLine?: boolean;
-        /**
-         * Enable that the editor will install an interval to check if its container dom node size has changed.
-         * Enabling this might have a severe performance impact.
-         * Defaults to false.
-         */
-        automaticLayout?: boolean;
-        /**
-         * Control the wrapping of the editor.
-         * When `wordWrap` = "off", the lines will never wrap.
-         * When `wordWrap` = "on", the lines will wrap at the viewport width.
-         * When `wordWrap` = "wordWrapColumn", the lines will wrap at `wordWrapColumn`.
-         * When `wordWrap` = "bounded", the lines will wrap at min(viewport width, wordWrapColumn).
-         * Defaults to "off".
-         */
-        wordWrap?: 'off' | 'on' | 'wordWrapColumn' | 'bounded';
-        /**
-         * Control the wrapping of the editor.
-         * When `wordWrap` = "off", the lines will never wrap.
-         * When `wordWrap` = "on", the lines will wrap at the viewport width.
-         * When `wordWrap` = "wordWrapColumn", the lines will wrap at `wordWrapColumn`.
-         * When `wordWrap` = "bounded", the lines will wrap at min(viewport width, wordWrapColumn).
-         * Defaults to 80.
-         */
-        wordWrapColumn?: number;
-        /**
-         * Force word wrapping when the text appears to be of a minified/generated file.
-         * Defaults to true.
-         */
-        wordWrapMinified?: boolean;
-        /**
-         * Control indentation of wrapped lines. Can be: 'none', 'same' or 'indent'.
-         * Defaults to 'same' in vscode and to 'none' in monaco-editor.
-         */
-        wrappingIndent?: string;
-        /**
-         * Configure word wrapping characters. A break will be introduced before these characters.
-         * Defaults to '{([+'.
-         */
-        wordWrapBreakBeforeCharacters?: string;
-        /**
-         * Configure word wrapping characters. A break will be introduced after these characters.
-         * Defaults to ' \t})]?|&,;'.
-         */
-        wordWrapBreakAfterCharacters?: string;
-        /**
-         * Configure word wrapping characters. A break will be introduced after these characters only if no `wordWrapBreakBeforeCharacters` or `wordWrapBreakAfterCharacters` were found.
-         * Defaults to '.'.
-         */
-        wordWrapBreakObtrusiveCharacters?: string;
-        /**
-         * Performance guard: Stop rendering a line after x characters.
-         * Defaults to 10000.
-         * Use -1 to never stop rendering
-         */
-        stopRenderingLineAfter?: number;
-        /**
-         * Enable hover.
-         * Defaults to true.
-         */
-        hover?: boolean;
-        /**
-         * Enable custom contextmenu.
-         * Defaults to true.
-         */
-        contextmenu?: boolean;
-        /**
-         * A multiplier to be used on the `deltaX` and `deltaY` of mouse wheel scroll events.
-         * Defaults to 1.
-         */
-        mouseWheelScrollSensitivity?: number;
-        /**
-         * Enable quick suggestions (shadow suggestions)
-         * Defaults to true.
-         */
-        quickSuggestions?: boolean | {
-            other: boolean;
-            comments: boolean;
-            strings: boolean;
-        };
-        /**
-         * Quick suggestions show delay (in ms)
-         * Defaults to 500 (ms)
-         */
-        quickSuggestionsDelay?: number;
-        /**
-         * Enables parameter hints
-         */
-        parameterHints?: boolean;
-        /**
-         * Render icons in suggestions box.
-         * Defaults to true.
-         */
-        iconsInSuggestions?: boolean;
-        /**
-         * Enable auto closing brackets.
-         * Defaults to true.
-         */
-        autoClosingBrackets?: boolean;
-        /**
-         * Enable format on type.
-         * Defaults to false.
-         */
-        formatOnType?: boolean;
-        /**
-         * Enable format on paste.
-         * Defaults to false.
-         */
-        formatOnPaste?: boolean;
-        /**
-         * Controls if the editor should allow to move selections via drag and drop.
-         * Defaults to false.
-         */
-        dragAndDrop?: boolean;
-        /**
-         * Enable the suggestion box to pop-up on trigger characters.
-         * Defaults to true.
-         */
-        suggestOnTriggerCharacters?: boolean;
-        /**
-         * Accept suggestions on ENTER.
-         * Defaults to true.
-         */
-        acceptSuggestionOnEnter?: boolean;
-        /**
-         * Accept suggestions on provider defined characters.
-         * Defaults to true.
-         */
-        acceptSuggestionOnCommitCharacter?: boolean;
-        /**
-         * Enable snippet suggestions. Default to 'true'.
-         */
-        snippetSuggestions?: 'top' | 'bottom' | 'inline' | 'none';
-        /**
-         * Copying without a selection copies the current line.
-         */
-        emptySelectionClipboard?: boolean;
-        /**
-         * Enable word based suggestions. Defaults to 'true'
-         */
-        wordBasedSuggestions?: boolean;
-        /**
-         * The font size for the suggest widget.
-         * Defaults to the editor font size.
-         */
-        suggestFontSize?: number;
-        /**
-         * The line height for the suggest widget.
-         * Defaults to the editor line height.
-         */
-        suggestLineHeight?: number;
-        /**
-         * Enable selection highlight.
-         * Defaults to true.
-         */
-        selectionHighlight?: boolean;
-        /**
-         * Enable semantic occurrences highlight.
-         * Defaults to true.
-         */
-        occurrencesHighlight?: boolean;
-        /**
-         * Show code lens
-         * Defaults to true.
-         */
-        codeLens?: boolean;
-        /**
-         * Enable code folding
-         * Defaults to true in vscode and to false in monaco-editor.
-         */
-        folding?: boolean;
-        /**
-         * Enable highlighting of matching brackets.
-         * Defaults to true.
-         */
-        matchBrackets?: boolean;
-        /**
-         * Enable rendering of whitespace.
-         * Defaults to none.
-         */
-        renderWhitespace?: 'none' | 'boundary' | 'all';
-        /**
-         * Enable rendering of control characters.
-         * Defaults to false.
-         */
-        renderControlCharacters?: boolean;
-        /**
-         * Enable rendering of indent guides.
-         * Defaults to false.
-         */
-        renderIndentGuides?: boolean;
-        /**
-         * Enable rendering of current line highlight.
-         * Defaults to all.
-         */
-        renderLineHighlight?: 'none' | 'gutter' | 'line' | 'all';
-        /**
-         * Inserting and deleting whitespace follows tab stops.
-         */
-        useTabStops?: boolean;
-        /**
-         * The font family
-         */
-        fontFamily?: string;
-        /**
-         * The font weight
-         */
-        fontWeight?: 'normal' | 'bold' | 'bolder' | 'lighter' | 'initial' | 'inherit' | '100' | '200' | '300' | '400' | '500' | '600' | '700' | '800' | '900';
-        /**
-         * The font size
-         */
-        fontSize?: number;
-        /**
-         * The line height
-         */
-        lineHeight?: number;
-        /**
-         * The letter spacing
-         */
-        letterSpacing?: number;
-    }
-
-    /**
-     * Configuration options for the diff editor.
-     */
-    export interface IDiffEditorOptions extends IEditorOptions {
-        /**
-         * Allow the user to resize the diff editor split view.
-         * Defaults to true.
-         */
-        enableSplitViewResizing?: boolean;
-        /**
-         * Render the differences in two side-by-side editors.
-         * Defaults to true.
-         */
-        renderSideBySide?: boolean;
-        /**
-         * Compute the diff by ignoring leading/trailing whitespace
-         * Defaults to true.
-         */
-        ignoreTrimWhitespace?: boolean;
-        /**
-         * Render +/- indicators for added/deleted changes.
-         * Defaults to true.
-         */
-        renderIndicators?: boolean;
-        /**
-         * Original model should be editable?
-         * Defaults to false.
-         */
-        originalEditable?: boolean;
-    }
-
-    export class InternalEditorScrollbarOptions {
-        readonly _internalEditorScrollbarOptionsBrand: void;
-        readonly arrowSize: number;
-        readonly vertical: ScrollbarVisibility;
-        readonly horizontal: ScrollbarVisibility;
-        readonly useShadows: boolean;
-        readonly verticalHasArrows: boolean;
-        readonly horizontalHasArrows: boolean;
-        readonly handleMouseWheel: boolean;
-        readonly horizontalScrollbarSize: number;
-        readonly horizontalSliderSize: number;
-        readonly verticalScrollbarSize: number;
-        readonly verticalSliderSize: number;
-        readonly mouseWheelScrollSensitivity: number;
-    }
-
-    export class InternalEditorMinimapOptions {
-        readonly _internalEditorMinimapOptionsBrand: void;
-        readonly enabled: boolean;
-        readonly renderCharacters: boolean;
-        readonly maxColumn: number;
-    }
-
-    export class EditorWrappingInfo {
-        readonly _editorWrappingInfoBrand: void;
-        readonly isViewportWrapping: boolean;
-        readonly wrappingColumn: number;
-        readonly wrappingIndent: WrappingIndent;
-        readonly wordWrapBreakBeforeCharacters: string;
-        readonly wordWrapBreakAfterCharacters: string;
-        readonly wordWrapBreakObtrusiveCharacters: string;
-    }
-
-    export class InternalEditorViewOptions {
-        readonly _internalEditorViewOptionsBrand: void;
-        readonly theme: string;
-        readonly canUseTranslate3d: boolean;
-        readonly disableMonospaceOptimizations: boolean;
-        readonly experimentalScreenReader: boolean;
-        readonly rulers: number[];
-        readonly ariaLabel: string;
-        readonly renderLineNumbers: boolean;
-        readonly renderCustomLineNumbers: (lineNumber: number) => string;
-        readonly renderRelativeLineNumbers: boolean;
-        readonly selectOnLineNumbers: boolean;
-        readonly glyphMargin: boolean;
-        readonly revealHorizontalRightPadding: number;
-        readonly roundedSelection: boolean;
-        readonly overviewRulerLanes: number;
-        readonly overviewRulerBorder: boolean;
-        readonly cursorBlinking: TextEditorCursorBlinkingStyle;
-        readonly mouseWheelZoom: boolean;
-        readonly cursorStyle: TextEditorCursorStyle;
-        readonly hideCursorInOverviewRuler: boolean;
-        readonly scrollBeyondLastLine: boolean;
-        readonly editorClassName: string;
-        readonly stopRenderingLineAfter: number;
-        readonly renderWhitespace: 'none' | 'boundary' | 'all';
-        readonly renderControlCharacters: boolean;
-        readonly renderIndentGuides: boolean;
-        readonly renderLineHighlight: 'none' | 'gutter' | 'line' | 'all';
-        readonly scrollbar: InternalEditorScrollbarOptions;
-        readonly minimap: InternalEditorMinimapOptions;
-        readonly fixedOverflowWidgets: boolean;
-    }
-
-    export interface IViewConfigurationChangedEvent {
-        readonly theme: boolean;
-        readonly canUseTranslate3d: boolean;
-        readonly disableMonospaceOptimizations: boolean;
-        readonly experimentalScreenReader: boolean;
-        readonly rulers: boolean;
-        readonly ariaLabel: boolean;
-        readonly renderLineNumbers: boolean;
-        readonly renderCustomLineNumbers: boolean;
-        readonly renderRelativeLineNumbers: boolean;
-        readonly selectOnLineNumbers: boolean;
-        readonly glyphMargin: boolean;
-        readonly revealHorizontalRightPadding: boolean;
-        readonly roundedSelection: boolean;
-        readonly overviewRulerLanes: boolean;
-        readonly overviewRulerBorder: boolean;
-        readonly cursorBlinking: boolean;
-        readonly mouseWheelZoom: boolean;
-        readonly cursorStyle: boolean;
-        readonly hideCursorInOverviewRuler: boolean;
-        readonly scrollBeyondLastLine: boolean;
-        readonly editorClassName: boolean;
-        readonly stopRenderingLineAfter: boolean;
-        readonly renderWhitespace: boolean;
-        readonly renderControlCharacters: boolean;
-        readonly renderIndentGuides: boolean;
-        readonly renderLineHighlight: boolean;
-        readonly scrollbar: boolean;
-        readonly minimap: boolean;
-        readonly fixedOverflowWidgets: boolean;
-    }
-
-    export class EditorContribOptions {
-        readonly selectionClipboard: boolean;
-        readonly hover: boolean;
-        readonly contextmenu: boolean;
-        readonly quickSuggestions: boolean | {
-            other: boolean;
-            comments: boolean;
-            strings: boolean;
-        };
-        readonly quickSuggestionsDelay: number;
-        readonly parameterHints: boolean;
-        readonly iconsInSuggestions: boolean;
-        readonly formatOnType: boolean;
-        readonly formatOnPaste: boolean;
-        readonly suggestOnTriggerCharacters: boolean;
-        readonly acceptSuggestionOnEnter: boolean;
-        readonly acceptSuggestionOnCommitCharacter: boolean;
-        readonly snippetSuggestions: 'top' | 'bottom' | 'inline' | 'none';
-        readonly emptySelectionClipboard: boolean;
-        readonly wordBasedSuggestions: boolean;
-        readonly suggestFontSize: number;
-        readonly suggestLineHeight: number;
-        readonly selectionHighlight: boolean;
-        readonly occurrencesHighlight: boolean;
-        readonly codeLens: boolean;
-        readonly folding: boolean;
-        readonly matchBrackets: boolean;
-    }
-
-    /**
-     * Internal configuration options (transformed or computed) for the editor.
-     */
-    export class InternalEditorOptions {
-        readonly _internalEditorOptionsBrand: void;
-        readonly lineHeight: number;
-        readonly readOnly: boolean;
-        readonly wordSeparators: string;
-        readonly autoClosingBrackets: boolean;
-        readonly useTabStops: boolean;
-        readonly tabFocusMode: boolean;
-        readonly dragAndDrop: boolean;
-        readonly layoutInfo: EditorLayoutInfo;
-        readonly fontInfo: FontInfo;
-        readonly viewInfo: InternalEditorViewOptions;
-        readonly wrappingInfo: EditorWrappingInfo;
-        readonly contribInfo: EditorContribOptions;
-    }
-
-    /**
-     * An event describing that the configuration of the editor has changed.
-     */
-    export interface IConfigurationChangedEvent {
-        readonly lineHeight: boolean;
-        readonly readOnly: boolean;
-        readonly wordSeparators: boolean;
-        readonly autoClosingBrackets: boolean;
-        readonly useTabStops: boolean;
-        readonly tabFocusMode: boolean;
-        readonly dragAndDrop: boolean;
-        readonly layoutInfo: boolean;
-        readonly fontInfo: boolean;
-        readonly viewInfo: IViewConfigurationChangedEvent;
-        readonly wrappingInfo: boolean;
-        readonly contribInfo: boolean;
-    }
-
-    /**
-     * Vertical Lane in the overview ruler of the editor.
-     */
-    export enum OverviewRulerLane {
-        Left = 1,
-        Center = 2,
-        Right = 4,
-        Full = 7,
-    }
-
-    /**
-     * Options for rendering a model decoration in the overview ruler.
-     */
-    export interface IModelDecorationOverviewRulerOptions {
-        /**
-         * CSS color to render in the overview ruler.
-         * e.g.: rgba(100, 100, 100, 0.5)
-         */
-        color: string;
-        /**
-         * CSS color to render in the overview ruler.
-         * e.g.: rgba(100, 100, 100, 0.5)
-         */
-        darkColor: string;
-        /**
-         * The position in the overview ruler.
-         */
-        position: OverviewRulerLane;
-    }
-
-    /**
-     * Options for a model decoration.
-     */
-    export interface IModelDecorationOptions {
-        /**
-         * Customize the growing behaviour of the decoration when typing at the edges of the decoration.
-         * Defaults to TrackedRangeStickiness.AlwaysGrowsWhenTypingAtEdges
-         */
-        stickiness?: TrackedRangeStickiness;
-        /**
-         * CSS class name describing the decoration.
-         */
-        className?: string;
-        /**
-         * Message to be rendered when hovering over the glyph margin decoration.
-         */
-        glyphMarginHoverMessage?: MarkedString | MarkedString[];
-        /**
-         * Array of MarkedString to render as the decoration message.
-         */
-        hoverMessage?: MarkedString | MarkedString[];
-        /**
-         * Should the decoration expand to encompass a whole line.
-         */
-        isWholeLine?: boolean;
-        /**
-         * @deprecated : Use `overviewRuler` instead
-         */
-        showInOverviewRuler?: string;
-        /**
-         * If set, render this decoration in the overview ruler.
-         */
-        overviewRuler?: IModelDecorationOverviewRulerOptions;
-        /**
-         * If set, the decoration will be rendered in the glyph margin with this CSS class name.
-         */
-        glyphMarginClassName?: string;
-        /**
-         * If set, the decoration will be rendered in the lines decorations with this CSS class name.
-         */
-        linesDecorationsClassName?: string;
-        /**
-         * If set, the decoration will be rendered in the margin (covering its full width) with this CSS class name.
-         */
-        marginClassName?: string;
-        /**
-         * If set, the decoration will be rendered inline with the text with this CSS class name.
-         * Please use this only for CSS rules that must impact the text. For example, use `className`
-         * to have a background color decoration.
-         */
-        inlineClassName?: string;
-        /**
-         * If set, the decoration will be rendered before the text with this CSS class name.
-         */
-        beforeContentClassName?: string;
-        /**
-         * If set, the decoration will be rendered after the text with this CSS class name.
-         */
-        afterContentClassName?: string;
-    }
-
-    /**
-     * New model decorations.
-     */
-    export interface IModelDeltaDecoration {
-        /**
-         * Range that this decoration covers.
-         */
-        range: IRange;
-        /**
-         * Options associated with this decoration.
-         */
-        options: IModelDecorationOptions;
-    }
-
-    /**
-     * A decoration in the model.
-     */
-    export interface IModelDecoration {
-        /**
-         * Identifier for a decoration.
-         */
-        readonly id: string;
-        /**
-         * Identifier for a decoration's owener.
-         */
-        readonly ownerId: number;
-        /**
-         * Range that this decoration covers.
-         */
-        readonly range: Range;
-        /**
-         * Options associated with this decoration.
-         */
-        readonly options: IModelDecorationOptions;
-        /**
-         * A flag describing if this is a problem decoration (e.g. warning/error).
-         */
-        readonly isForValidation: boolean;
-    }
-
-    /**
-     * Word inside a model.
-     */
-    export interface IWordAtPosition {
-        /**
-         * The word.
-         */
-        readonly word: string;
-        /**
-         * The column where the word starts.
-         */
-        readonly startColumn: number;
-        /**
-         * The column where the word ends.
-         */
-        readonly endColumn: number;
-    }
-
-    /**
-     * End of line character preference.
-     */
-    export enum EndOfLinePreference {
-        /**
-         * Use the end of line character identified in the text buffer.
-         */
-        TextDefined = 0,
-        /**
-         * Use line feed (\n) as the end of line character.
-         */
-        LF = 1,
-        /**
-         * Use carriage return and line feed (\r\n) as the end of line character.
-         */
-        CRLF = 2,
-    }
-
-    /**
-     * The default end of line to use when instantiating models.
-     */
-    export enum DefaultEndOfLine {
-        /**
-         * Use line feed (\n) as the end of line character.
-         */
-        LF = 1,
-        /**
-         * Use carriage return and line feed (\r\n) as the end of line character.
-         */
-        CRLF = 2,
-    }
-
-    /**
-     * End of line character preference.
-     */
-    export enum EndOfLineSequence {
-        /**
-         * Use line feed (\n) as the end of line character.
-         */
-        LF = 0,
-        /**
-         * Use carriage return and line feed (\r\n) as the end of line character.
-         */
-        CRLF = 1,
-    }
-
-    /**
-     * An identifier for a single edit operation.
-     */
-    export interface ISingleEditOperationIdentifier {
-        /**
-         * Identifier major
-         */
-        major: number;
-        /**
-         * Identifier minor
-         */
-        minor: number;
-    }
-
-    /**
-     * A builder and helper for edit operations for a command.
-     */
-    export interface IEditOperationBuilder {
-        /**
-         * Add a new edit operation (a replace operation).
-         * @param range The range to replace (delete). May be empty to represent a simple insert.
-         * @param text The text to replace with. May be null to represent a simple delete.
-         */
-        addEditOperation(range: Range, text: string): void;
-        /**
-         * Track `selection` when applying edit operations.
-         * A best effort will be made to not grow/expand the selection.
-         * An empty selection will clamp to a nearby character.
-         * @param selection The selection to track.
-         * @param trackPreviousOnEmpty If set, and the selection is empty, indicates whether the selection
-         *           should clamp to the previous or the next character.
-         * @return A unique identifer.
-         */
-        trackSelection(selection: Selection, trackPreviousOnEmpty?: boolean): string;
-    }
-
-    /**
-     * A helper for computing cursor state after a command.
-     */
-    export interface ICursorStateComputerData {
-        /**
-         * Get the inverse edit operations of the added edit operations.
-         */
-        getInverseEditOperations(): IIdentifiedSingleEditOperation[];
-        /**
-         * Get a previously tracked selection.
-         * @param id The unique identifier returned by `trackSelection`.
-         * @return The selection.
-         */
-        getTrackedSelection(id: string): Selection;
-    }
-
-    /**
-     * A command that modifies text / cursor state on a model.
-     */
-    export interface ICommand {
-        /**
-         * Get the edit operations needed to execute this command.
-         * @param model The model the command will execute on.
-         * @param builder A helper to collect the needed edit operations and to track selections.
-         */
-        getEditOperations(model: ITokenizedModel, builder: IEditOperationBuilder): void;
-        /**
-         * Compute the cursor state after the edit operations were applied.
-         * @param model The model the commad has executed on.
-         * @param helper A helper to get inverse edit operations and to get previously tracked selections.
-         * @return The cursor state after the command executed.
-         */
-        computeCursorState(model: ITokenizedModel, helper: ICursorStateComputerData): Selection;
-    }
-
-    /**
-     * A single edit operation, that acts as a simple replace.
-     * i.e. Replace text at `range` with `text` in model.
-     */
-    export interface ISingleEditOperation {
-        /**
-         * The range to replace. This can be empty to emulate a simple insert.
-         */
-        range: IRange;
-        /**
-         * The text to replace with. This can be null to emulate a simple delete.
-         */
-        text: string;
-        /**
-         * This indicates that this operation has "insert" semantics.
-         * i.e. forceMoveMarkers = true => if `range` is collapsed, all markers at the position will be moved.
-         */
-        forceMoveMarkers?: boolean;
-    }
-
-    /**
-     * A single edit operation, that has an identifier.
-     */
-    export interface IIdentifiedSingleEditOperation {
-        /**
-         * An identifier associated with this single edit operation.
-         */
-        identifier: ISingleEditOperationIdentifier;
-        /**
-         * The range to replace. This can be empty to emulate a simple insert.
-         */
-        range: Range;
-        /**
-         * The text to replace with. This can be null to emulate a simple delete.
-         */
-        text: string;
-        /**
-         * This indicates that this operation has "insert" semantics.
-         * i.e. forceMoveMarkers = true => if `range` is collapsed, all markers at the position will be moved.
-         */
-        forceMoveMarkers: boolean;
-        /**
-         * This indicates that this operation is inserting automatic whitespace
-         * that can be removed on next model edit operation if `config.trimAutoWhitespace` is true.
-         */
-        isAutoWhitespaceEdit?: boolean;
-    }
-
-    /**
-     * A callback that can compute the cursor state after applying a series of edit operations.
-     */
-    export interface ICursorStateComputer {
-        /**
-         * A callback that can compute the resulting cursors state after some edit operations have been executed.
-         */
-        (inverseEditOperations: IIdentifiedSingleEditOperation[]): Selection[];
-    }
-
-    export class TextModelResolvedOptions {
-        _textModelResolvedOptionsBrand: void;
-        readonly tabSize: number;
-        readonly insertSpaces: boolean;
-        readonly defaultEOL: DefaultEndOfLine;
-        readonly trimAutoWhitespace: boolean;
-    }
-
-    export interface ITextModelUpdateOptions {
-        tabSize?: number;
-        insertSpaces?: boolean;
-        trimAutoWhitespace?: boolean;
-    }
-
-    export interface IModelOptionsChangedEvent {
-        readonly tabSize: boolean;
-        readonly insertSpaces: boolean;
-        readonly trimAutoWhitespace: boolean;
-    }
-
-    /**
-     * A textual read-only model.
-     */
-    export interface ITextModel {
-        getOptions(): TextModelResolvedOptions;
-        /**
-         * Get the current version id of the model.
-         * Anytime a change happens to the model (even undo/redo),
-         * the version id is incremented.
-         */
-        getVersionId(): number;
-        /**
-         * Get the alternative version id of the model.
-         * This alternative version id is not always incremented,
-         * it will return the same values in the case of undo-redo.
-         */
-        getAlternativeVersionId(): number;
-        /**
-         * Replace the entire text buffer value contained in this model.
-         */
-        setValue(newValue: string): void;
-        /**
-         * Get the text stored in this model.
-         * @param eol The end of line character preference. Defaults to `EndOfLinePreference.TextDefined`.
-         * @param preserverBOM Preserve a BOM character if it was detected when the model was constructed.
-         * @return The text.
-         */
-        getValue(eol?: EndOfLinePreference, preserveBOM?: boolean): string;
-        /**
-         * Get the length of the text stored in this model.
-         */
-        getValueLength(eol?: EndOfLinePreference, preserveBOM?: boolean): number;
-        /**
-         * Get the text in a certain range.
-         * @param range The range describing what text to get.
-         * @param eol The end of line character preference. This will only be used for multiline ranges. Defaults to `EndOfLinePreference.TextDefined`.
-         * @return The text.
-         */
-        getValueInRange(range: IRange, eol?: EndOfLinePreference): string;
-        /**
-         * Get the length of text in a certain range.
-         * @param range The range describing what text length to get.
-         * @return The text length.
-         */
-        getValueLengthInRange(range: IRange): number;
-        /**
-         * Get the number of lines in the model.
-         */
-        getLineCount(): number;
-        /**
-         * Get the text for a certain line.
-         */
-        getLineContent(lineNumber: number): string;
-        /**
-         * Get the text for all lines.
-         */
-        getLinesContent(): string[];
-        /**
-         * Get the end of line sequence predominantly used in the text buffer.
-         * @return EOL char sequence (e.g.: '\n' or '\r\n').
-         */
-        getEOL(): string;
-        /**
-         * Change the end of line sequence used in the text buffer.
-         */
-        setEOL(eol: EndOfLineSequence): void;
-        /**
-         * Get the minimum legal column for line at `lineNumber`
-         */
-        getLineMinColumn(lineNumber: number): number;
-        /**
-         * Get the maximum legal column for line at `lineNumber`
-         */
-        getLineMaxColumn(lineNumber: number): number;
-        /**
-         * Returns the column before the first non whitespace character for line at `lineNumber`.
-         * Returns 0 if line is empty or contains only whitespace.
-         */
-        getLineFirstNonWhitespaceColumn(lineNumber: number): number;
-        /**
-         * Returns the column after the last non whitespace character for line at `lineNumber`.
-         * Returns 0 if line is empty or contains only whitespace.
-         */
-        getLineLastNonWhitespaceColumn(lineNumber: number): number;
-        /**
-         * Create a valid position,
-         */
-        validatePosition(position: IPosition): Position;
-        /**
-         * Advances the given position by the given offest (negative offsets are also accepted)
-         * and returns it as a new valid position.
-         *
-         * If the offset and position are such that their combination goes beyond the beginning or
-         * end of the model, throws an exception.
-         *
-         * If the ofsset is such that the new position would be in the middle of a multi-byte
-         * line terminator, throws an exception.
-         */
-        modifyPosition(position: IPosition, offset: number): Position;
-        /**
-         * Create a valid range.
-         */
-        validateRange(range: IRange): Range;
-        /**
-         * Converts the position to a zero-based offset.
-         *
-         * The position will be [adjusted](#TextDocument.validatePosition).
-         *
-         * @param position A position.
-         * @return A valid zero-based offset.
-         */
-        getOffsetAt(position: IPosition): number;
-        /**
-         * Converts a zero-based offset to a position.
-         *
-         * @param offset A zero-based offset.
-         * @return A valid [position](#Position).
-         */
-        getPositionAt(offset: number): Position;
-        /**
-         * Get a range covering the entire model
-         */
-        getFullModelRange(): Range;
-        /**
-         * Returns iff the model was disposed or not.
-         */
-        isDisposed(): boolean;
-        /**
-         * Search the model.
-         * @param searchString The string used to search. If it is a regular expression, set `isRegex` to true.
-         * @param searchOnlyEditableRange Limit the searching to only search inside the editable range of the model.
-         * @param isRegex Used to indicate that `searchString` is a regular expression.
-         * @param matchCase Force the matching to match lower/upper case exactly.
-         * @param wholeWord Force the matching to match entire words only.
-         * @param captureMatches The result will contain the captured groups.
-         * @param limitResultCount Limit the number of results
-         * @return The ranges where the matches are. It is empty if not matches have been found.
-         */
-        findMatches(searchString: string, searchOnlyEditableRange: boolean, isRegex: boolean, matchCase: boolean, wholeWord: boolean, captureMatches: boolean, limitResultCount?: number): FindMatch[];
-        /**
-         * Search the model.
-         * @param searchString The string used to search. If it is a regular expression, set `isRegex` to true.
-         * @param searchScope Limit the searching to only search inside this range.
-         * @param isRegex Used to indicate that `searchString` is a regular expression.
-         * @param matchCase Force the matching to match lower/upper case exactly.
-         * @param wholeWord Force the matching to match entire words only.
-         * @param captureMatches The result will contain the captured groups.
-         * @param limitResultCount Limit the number of results
-         * @return The ranges where the matches are. It is empty if no matches have been found.
-         */
-        findMatches(searchString: string, searchScope: IRange, isRegex: boolean, matchCase: boolean, wholeWord: boolean, captureMatches: boolean, limitResultCount?: number): FindMatch[];
-        /**
-         * Search the model for the next match. Loops to the beginning of the model if needed.
-         * @param searchString The string used to search. If it is a regular expression, set `isRegex` to true.
-         * @param searchStart Start the searching at the specified position.
-         * @param isRegex Used to indicate that `searchString` is a regular expression.
-         * @param matchCase Force the matching to match lower/upper case exactly.
-         * @param wholeWord Force the matching to match entire words only.
-         * @param captureMatches The result will contain the captured groups.
-         * @return The range where the next match is. It is null if no next match has been found.
-         */
-        findNextMatch(searchString: string, searchStart: IPosition, isRegex: boolean, matchCase: boolean, wholeWord: boolean, captureMatches: boolean): FindMatch;
-        /**
-         * Search the model for the previous match. Loops to the end of the model if needed.
-         * @param searchString The string used to search. If it is a regular expression, set `isRegex` to true.
-         * @param searchStart Start the searching at the specified position.
-         * @param isRegex Used to indicate that `searchString` is a regular expression.
-         * @param matchCase Force the matching to match lower/upper case exactly.
-         * @param wholeWord Force the matching to match entire words only.
-         * @param captureMatches The result will contain the captured groups.
-         * @return The range where the previous match is. It is null if no previous match has been found.
-         */
-        findPreviousMatch(searchString: string, searchStart: IPosition, isRegex: boolean, matchCase: boolean, wholeWord: boolean, captureMatches: boolean): FindMatch;
-    }
-
-    export class FindMatch {
-        _findMatchBrand: void;
-        readonly range: Range;
-        readonly matches: string[];
-    }
-
-    export interface IReadOnlyModel extends ITextModel {
-        /**
-         * Gets the resource associated with this editor model.
-         */
-        readonly uri: Uri;
-        /**
-         * Get the language associated with this model.
-         */
-        getModeId(): string;
-        /**
-         * Get the word under or besides `position`.
-         * @param position The position to look for a word.
-         * @param skipSyntaxTokens Ignore syntax tokens, as identified by the mode.
-         * @return The word under or besides `position`. Might be null.
-         */
-        getWordAtPosition(position: IPosition): IWordAtPosition;
-        /**
-         * Get the word under or besides `position` trimmed to `position`.column
-         * @param position The position to look for a word.
-         * @param skipSyntaxTokens Ignore syntax tokens, as identified by the mode.
-         * @return The word under or besides `position`. Will never be null.
-         */
-        getWordUntilPosition(position: IPosition): IWordAtPosition;
-    }
-
-    /**
-     * A model that is tokenized.
-     */
-    export interface ITokenizedModel extends ITextModel {
-        /**
-         * Get the language associated with this model.
-         */
-        getModeId(): string;
-        /**
-         * Get the word under or besides `position`.
-         * @param position The position to look for a word.
-         * @param skipSyntaxTokens Ignore syntax tokens, as identified by the mode.
-         * @return The word under or besides `position`. Might be null.
-         */
-        getWordAtPosition(position: IPosition): IWordAtPosition;
-        /**
-         * Get the word under or besides `position` trimmed to `position`.column
-         * @param position The position to look for a word.
-         * @param skipSyntaxTokens Ignore syntax tokens, as identified by the mode.
-         * @return The word under or besides `position`. Will never be null.
-         */
-        getWordUntilPosition(position: IPosition): IWordAtPosition;
-    }
-
-    /**
-     * A model that can track markers.
-     */
-    export interface ITextModelWithMarkers extends ITextModel {
-    }
-
-    /**
-     * Describes the behaviour of decorations when typing/editing near their edges.
-     */
-    export enum TrackedRangeStickiness {
-        AlwaysGrowsWhenTypingAtEdges = 0,
-        NeverGrowsWhenTypingAtEdges = 1,
-        GrowsOnlyWhenTypingBefore = 2,
-        GrowsOnlyWhenTypingAfter = 3,
-    }
-
-    /**
-     * A model that can have decorations.
-     */
-    export interface ITextModelWithDecorations {
-        /**
-         * Perform a minimum ammount of operations, in order to transform the decorations
-         * identified by `oldDecorations` to the decorations described by `newDecorations`
-         * and returns the new identifiers associated with the resulting decorations.
-         *
-         * @param oldDecorations Array containing previous decorations identifiers.
-         * @param newDecorations Array describing what decorations should result after the call.
-         * @param ownerId Identifies the editor id in which these decorations should appear. If no `ownerId` is provided, the decorations will appear in all editors that attach this model.
-         * @return An array containing the new decorations identifiers.
-         */
-        deltaDecorations(oldDecorations: string[], newDecorations: IModelDeltaDecoration[], ownerId?: number): string[];
-        /**
-         * Get the options associated with a decoration.
-         * @param id The decoration id.
-         * @return The decoration options or null if the decoration was not found.
-         */
-        getDecorationOptions(id: string): IModelDecorationOptions;
-        /**
-         * Get the range associated with a decoration.
-         * @param id The decoration id.
-         * @return The decoration range or null if the decoration was not found.
-         */
-        getDecorationRange(id: string): Range;
-        /**
-         * Gets all the decorations for the line `lineNumber` as an array.
-         * @param lineNumber The line number
-         * @param ownerId If set, it will ignore decorations belonging to other owners.
-         * @param filterOutValidation If set, it will ignore decorations specific to validation (i.e. warnings, errors).
-         * @return An array with the decorations
-         */
-        getLineDecorations(lineNumber: number, ownerId?: number, filterOutValidation?: boolean): IModelDecoration[];
-        /**
-         * Gets all the decorations for the lines between `startLineNumber` and `endLineNumber` as an array.
-         * @param startLineNumber The start line number
-         * @param endLineNumber The end line number
-         * @param ownerId If set, it will ignore decorations belonging to other owners.
-         * @param filterOutValidation If set, it will ignore decorations specific to validation (i.e. warnings, errors).
-         * @return An array with the decorations
-         */
-        getLinesDecorations(startLineNumber: number, endLineNumber: number, ownerId?: number, filterOutValidation?: boolean): IModelDecoration[];
-        /**
-         * Gets all the deocorations in a range as an array. Only `startLineNumber` and `endLineNumber` from `range` are used for filtering.
-         * So for now it returns all the decorations on the same line as `range`.
-         * @param range The range to search in
-         * @param ownerId If set, it will ignore decorations belonging to other owners.
-         * @param filterOutValidation If set, it will ignore decorations specific to validation (i.e. warnings, errors).
-         * @return An array with the decorations
-         */
-        getDecorationsInRange(range: IRange, ownerId?: number, filterOutValidation?: boolean): IModelDecoration[];
-        /**
-         * Gets all the decorations as an array.
-         * @param ownerId If set, it will ignore decorations belonging to other owners.
-         * @param filterOutValidation If set, it will ignore decorations specific to validation (i.e. warnings, errors).
-         */
-        getAllDecorations(ownerId?: number, filterOutValidation?: boolean): IModelDecoration[];
-    }
-
-    /**
-     * An editable text model.
-     */
-    export interface IEditableTextModel extends ITextModelWithMarkers {
-        /**
-         * Normalize a string containing whitespace according to indentation rules (converts to spaces or to tabs).
-         */
-        normalizeIndentation(str: string): string;
-        /**
-         * Get what is considered to be one indent (e.g. a tab character or 4 spaces, etc.).
-         */
-        getOneIndent(): string;
-        /**
-         * Change the options of this model.
-         */
-        updateOptions(newOpts: ITextModelUpdateOptions): void;
-        /**
-         * Detect the indentation options for this model from its content.
-         */
-        detectIndentation(defaultInsertSpaces: boolean, defaultTabSize: number): void;
-        /**
-         * Push a stack element onto the undo stack. This acts as an undo/redo point.
-         * The idea is to use `pushEditOperations` to edit the model and then to
-         * `pushStackElement` to create an undo/redo stop point.
-         */
-        pushStackElement(): void;
-        /**
-         * Push edit operations, basically editing the model. This is the preferred way
-         * of editing the model. The edit operations will land on the undo stack.
-         * @param beforeCursorState The cursor state before the edit operaions. This cursor state will be returned when `undo` or `redo` are invoked.
-         * @param editOperations The edit operations.
-         * @param cursorStateComputer A callback that can compute the resulting cursors state after the edit operations have been executed.
-         * @return The cursor state returned by the `cursorStateComputer`.
-         */
-        pushEditOperations(beforeCursorState: Selection[], editOperations: IIdentifiedSingleEditOperation[], cursorStateComputer: ICursorStateComputer): Selection[];
-        /**
-         * Edit the model without adding the edits to the undo stack.
-         * This can have dire consequences on the undo stack! See @pushEditOperations for the preferred way.
-         * @param operations The edit operations.
-         * @return The inverse edit operations, that, when applied, will bring the model back to the previous state.
-         */
-        applyEdits(operations: IIdentifiedSingleEditOperation[]): IIdentifiedSingleEditOperation[];
-    }
-
-    /**
-     * A model.
-     */
-    export interface IModel extends IReadOnlyModel, IEditableTextModel, ITextModelWithMarkers, ITokenizedModel, ITextModelWithDecorations, IEditorModel {
-        /**
-         * An event emitted when the contents of the model have changed.
-         * @event
-         */
-        onDidChangeContent(listener: (e: IModelContentChangedEvent2) => void): IDisposable;
-        /**
-         * An event emitted when decorations of the model have changed.
-         * @event
-         */
-        onDidChangeDecorations(listener: (e: IModelDecorationsChangedEvent) => void): IDisposable;
-        /**
-         * An event emitted when the model options have changed.
-         * @event
-         */
-        onDidChangeOptions(listener: (e: IModelOptionsChangedEvent) => void): IDisposable;
-        /**
-         * An event emitted when the language associated with the model has changed.
-         * @event
-         */
-        onDidChangeLanguage(listener: (e: IModelLanguageChangedEvent) => void): IDisposable;
-        /**
-         * An event emitted right before disposing the model.
-         * @event
-         */
-        onWillDispose(listener: () => void): IDisposable;
-        /**
-         * A unique identifier associated with this model.
-         */
-        readonly id: string;
-        /**
-         * Destroy this model. This will unbind the model from the mode
-         * and make all necessary clean-up to release this object to the GC.
-         */
-        dispose(): void;
-    }
-
-    /**
-     * An event describing that the current mode associated with a model has changed.
-     */
-    export interface IModelLanguageChangedEvent {
-        /**
-         * Previous language
-         */
-        readonly oldLanguage: string;
-        /**
-         * New language
-         */
-        readonly newLanguage: string;
-    }
-
-    /**
-     * An event describing a change in the text of a model.
-     */
-    export interface IModelContentChangedEvent2 {
-        /**
-         * The range that got replaced.
-         */
-        readonly range: IRange;
-        /**
-         * The length of the range that got replaced.
-         */
-        readonly rangeLength: number;
-        /**
-         * The new text for the range.
-         */
-        readonly text: string;
-        /**
-         * The (new) end-of-line character.
-         */
-        readonly eol: string;
-        /**
-         * The new version id the model has transitioned to.
-         */
-        versionId: number;
-        /**
-         * Flag that indicates that this event was generated while undoing.
-         */
-        readonly isUndoing: boolean;
-        /**
-         * Flag that indicates that this event was generated while redoing.
-         */
-        readonly isRedoing: boolean;
-    }
-
-    /**
-     * An event describing that model decorations have changed.
-     */
-    export interface IModelDecorationsChangedEvent {
-        /**
-         * Lists of ids for added decorations.
-         */
-        readonly addedDecorations: string[];
-        /**
-         * Lists of ids for changed decorations.
-         */
-        readonly changedDecorations: string[];
-        /**
-         * List of ids for removed decorations.
-         */
-        readonly removedDecorations: string[];
-    }
-
-    /**
-     * An event describing that some ranges of lines have been tokenized (their tokens have changed).
-     */
-    export interface IModelTokensChangedEvent {
-        readonly ranges: {
-            /**
-             * The start of the range (inclusive)
-             */
-            readonly fromLineNumber: number;
-            /**
-             * The end of the range (inclusive)
-             */
-            readonly toLineNumber: number;
-        }[];
-    }
-
-    /**
-     * Describes the reason the cursor has changed its position.
-     */
-    export enum CursorChangeReason {
-        /**
-         * Unknown or not set.
-         */
-        NotSet = 0,
-        /**
-         * A `model.setValue()` was called.
-         */
-        ContentFlush = 1,
-        /**
-         * The `model` has been changed outside of this cursor and the cursor recovers its position from associated markers.
-         */
-        RecoverFromMarkers = 2,
-        /**
-         * There was an explicit user gesture.
-         */
-        Explicit = 3,
-        /**
-         * There was a Paste.
-         */
-        Paste = 4,
-        /**
-         * There was an Undo.
-         */
-        Undo = 5,
-        /**
-         * There was a Redo.
-         */
-        Redo = 6,
-    }
-
-    /**
-     * An event describing that the cursor position has changed.
-     */
-    export interface ICursorPositionChangedEvent {
-        /**
-         * Primary cursor's position.
-         */
-        readonly position: Position;
-        /**
-         * Primary cursor's view position
-         */
-        readonly viewPosition: Position;
-        /**
-         * Secondary cursors' position.
-         */
-        readonly secondaryPositions: Position[];
-        /**
-         * Secondary cursors' view position.
-         */
-        readonly secondaryViewPositions: Position[];
-        /**
-         * Reason.
-         */
-        readonly reason: CursorChangeReason;
-        /**
-         * Source of the call that caused the event.
-         */
-        readonly source: string;
-        /**
-         * Is the primary cursor in the editable range?
-         */
-        readonly isInEditableRange: boolean;
-    }
-
-    /**
-     * An event describing that the cursor selection has changed.
-     */
-    export interface ICursorSelectionChangedEvent {
-        /**
-         * The primary selection.
-         */
-        readonly selection: Selection;
-        /**
-         * The primary selection in view coordinates.
-         */
-        readonly viewSelection: Selection;
-        /**
-         * The secondary selections.
-         */
-        readonly secondarySelections: Selection[];
-        /**
-         * The secondary selections in view coordinates.
-         */
-        readonly secondaryViewSelections: Selection[];
-        /**
-         * Source of the call that caused the event.
-         */
-        readonly source: string;
-        /**
-         * Reason.
-         */
-        readonly reason: CursorChangeReason;
-    }
-
-    /**
-     * An event describing that an editor has had its model reset (i.e. `editor.setModel()`).
-     */
-    export interface IModelChangedEvent {
-        /**
-         * The `uri` of the previous model or null.
-         */
-        readonly oldModelUrl: Uri;
-        /**
-         * The `uri` of the new model or null.
-         */
-        readonly newModelUrl: Uri;
-    }
-
-    /**
-     * A description for the overview ruler position.
-     */
-    export class OverviewRulerPosition {
-        readonly _overviewRulerPositionBrand: void;
-        /**
-         * Width of the overview ruler
-         */
-        readonly width: number;
-        /**
-         * Height of the overview ruler
-         */
-        readonly height: number;
-        /**
-         * Top position for the overview ruler
-         */
-        readonly top: number;
-        /**
-         * Right position for the overview ruler
-         */
-        readonly right: number;
-    }
-
-    export enum RenderMinimap {
-        None = 0,
-        Small = 1,
-        Large = 2,
-        SmallBlocks = 3,
-        LargeBlocks = 4,
-    }
-
-    /**
-     * The internal layout details of the editor.
-     */
-    export class EditorLayoutInfo {
-        readonly _editorLayoutInfoBrand: void;
-        /**
-         * Full editor width.
-         */
-        readonly width: number;
-        /**
-         * Full editor height.
-         */
-        readonly height: number;
-        /**
-         * Left position for the glyph margin.
-         */
-        readonly glyphMarginLeft: number;
-        /**
-         * The width of the glyph margin.
-         */
-        readonly glyphMarginWidth: number;
-        /**
-         * The height of the glyph margin.
-         */
-        readonly glyphMarginHeight: number;
-        /**
-         * Left position for the line numbers.
-         */
-        readonly lineNumbersLeft: number;
-        /**
-         * The width of the line numbers.
-         */
-        readonly lineNumbersWidth: number;
-        /**
-         * The height of the line numbers.
-         */
-        readonly lineNumbersHeight: number;
-        /**
-         * Left position for the line decorations.
-         */
-        readonly decorationsLeft: number;
-        /**
-         * The width of the line decorations.
-         */
-        readonly decorationsWidth: number;
-        /**
-         * The height of the line decorations.
-         */
-        readonly decorationsHeight: number;
-        /**
-         * Left position for the content (actual text)
-         */
-        readonly contentLeft: number;
-        /**
-         * The width of the content (actual text)
-         */
-        readonly contentWidth: number;
-        /**
-         * The height of the content (actual height)
-         */
-        readonly contentHeight: number;
-        /**
-         * The width of the minimap
-         */
-        readonly minimapWidth: number;
-        /**
-         * Minimap render type
-         */
-        readonly renderMinimap: RenderMinimap;
-        /**
-         * The number of columns (of typical characters) fitting on a viewport line.
-         */
-        readonly viewportColumn: number;
-        /**
-         * The width of the vertical scrollbar.
-         */
-        readonly verticalScrollbarWidth: number;
-        /**
-         * The height of the horizontal scrollbar.
-         */
-        readonly horizontalScrollbarHeight: number;
-        /**
-         * The position of the overview ruler.
-         */
-        readonly overviewRuler: OverviewRulerPosition;
-    }
-
-    /**
-     * Options for creating the editor.
-     */
-    export interface ICodeEditorWidgetCreationOptions extends IEditorOptions {
-        /**
-         * The initial model associated with this code editor.
-         */
-        model?: IModel;
-    }
-
-    /**
-     * An editor model.
-     */
-    export interface IEditorModel {
-    }
-
-    /**
-     * An editor view state.
-     */
-    export interface IEditorViewState {
-    }
-
-    export interface IDimension {
-        width: number;
-        height: number;
-    }
-
-    /**
-     * A (serializable) state of the cursors.
-     */
-    export interface ICursorState {
-        inSelectionMode: boolean;
-        selectionStart: IPosition;
-        position: IPosition;
-    }
-
-    /**
-     * A (serializable) state of the view.
-     */
-    export interface IViewState {
-        scrollTop: number;
-        scrollTopWithoutViewZones: number;
-        scrollLeft: number;
-    }
-
-    /**
-     * A (serializable) state of the code editor.
-     */
-    export interface ICodeEditorViewState extends IEditorViewState {
-        cursorState: ICursorState[];
-        viewState: IViewState;
-        contributionsState: {
-            [id: string]: any;
-        };
-    }
-
-    /**
-     * Type of hit element with the mouse in the editor.
-     */
-    export enum MouseTargetType {
-        /**
-         * Mouse is on top of an unknown element.
-         */
-        UNKNOWN = 0,
-        /**
-         * Mouse is on top of the textarea used for input.
-         */
-        TEXTAREA = 1,
-        /**
-         * Mouse is on top of the glyph margin
-         */
-        GUTTER_GLYPH_MARGIN = 2,
-        /**
-         * Mouse is on top of the line numbers
-         */
-        GUTTER_LINE_NUMBERS = 3,
-        /**
-         * Mouse is on top of the line decorations
-         */
-        GUTTER_LINE_DECORATIONS = 4,
-        /**
-         * Mouse is on top of the whitespace left in the gutter by a view zone.
-         */
-        GUTTER_VIEW_ZONE = 5,
-        /**
-         * Mouse is on top of text in the content.
-         */
-        CONTENT_TEXT = 6,
-        /**
-         * Mouse is on top of empty space in the content (e.g. after line text or below last line)
-         */
-        CONTENT_EMPTY = 7,
-        /**
-         * Mouse is on top of a view zone in the content.
-         */
-        CONTENT_VIEW_ZONE = 8,
-        /**
-         * Mouse is on top of a content widget.
-         */
-        CONTENT_WIDGET = 9,
-        /**
-         * Mouse is on top of the decorations overview ruler.
-         */
-        OVERVIEW_RULER = 10,
-        /**
-         * Mouse is on top of a scrollbar.
-         */
-        SCROLLBAR = 11,
-        /**
-         * Mouse is on top of an overlay widget.
-         */
-        OVERLAY_WIDGET = 12,
-        /**
-         * Mouse is outside of the editor.
-         */
-        OUTSIDE_EDITOR = 13,
-    }
-
-    /**
-     * A model for the diff editor.
-     */
-    export interface IDiffEditorModel extends IEditorModel {
-        /**
-         * Original model.
-         */
-        original: IModel;
-        /**
-         * Modified model.
-         */
-        modified: IModel;
-    }
-
-    /**
-     * (Serializable) View state for the diff editor.
-     */
-    export interface IDiffEditorViewState extends IEditorViewState {
-        original: ICodeEditorViewState;
-        modified: ICodeEditorViewState;
-    }
-
-    /**
-     * A change
-     */
-    export interface IChange {
-        readonly originalStartLineNumber: number;
-        readonly originalEndLineNumber: number;
-        readonly modifiedStartLineNumber: number;
-        readonly modifiedEndLineNumber: number;
-    }
-
-    /**
-     * A character level change.
-     */
-    export interface ICharChange extends IChange {
-        readonly originalStartColumn: number;
-        readonly originalEndColumn: number;
-        readonly modifiedStartColumn: number;
-        readonly modifiedEndColumn: number;
-    }
-
-    /**
-     * A line change
-     */
-    export interface ILineChange extends IChange {
-        readonly charChanges: ICharChange[];
-    }
-
-    /**
-     * Information about a line in the diff editor
-     */
-    export interface IDiffLineInformation {
-        readonly equivalentLineNumber: number;
-    }
-
-    export interface INewScrollPosition {
-        scrollLeft?: number;
-        scrollTop?: number;
-    }
-
-    /**
-     * Description of an action contribution
-     */
-    export interface IActionDescriptor {
-        /**
-         * An unique identifier of the contributed action.
-         */
-        id: string;
-        /**
-         * A label of the action that will be presented to the user.
-         */
-        label: string;
-        /**
-         * Precondition rule.
-         */
-        precondition?: string;
-        /**
-         * An array of keybindings for the action.
-         */
-        keybindings?: number[];
-        /**
-         * The keybinding rule (condition on top of precondition).
-         */
-        keybindingContext?: string;
-        /**
-         * Control if the action should show up in the context menu and where.
-         * The context menu of the editor has these default:
-         *   navigation - The navigation group comes first in all cases.
-         *   1_modification - This group comes next and contains commands that modify your code.
-         *   9_cutcopypaste - The last default group with the basic editing commands.
-         * You can also create your own group.
-         * Defaults to null (don't show in context menu).
-         */
-        contextMenuGroupId?: string;
-        /**
-         * Control the order in the context menu group.
-         */
-        contextMenuOrder?: number;
-        /**
-         * Method that will be executed when the action is triggered.
-         * @param editor The editor instance is passed in as a convinience
-         */
-        run(editor: ICommonCodeEditor): void | Promise<void>;
-    }
-
-    export interface IEditorAction {
-        readonly id: string;
-        readonly label: string;
-        readonly alias: string;
-        isSupported(): boolean;
-        run(): Promise<void>;
-    }
-
-    /**
-     * An editor.
-     */
-    export interface IEditor {
-        /**
-         * An event emitted when the content of the current model has changed.
-         * @event
-         */
-        onDidChangeModelContent(listener: (e: IModelContentChangedEvent2) => void): IDisposable;
-        /**
-         * An event emitted when the language of the current model has changed.
-         * @event
-         */
-        onDidChangeModelLanguage(listener: (e: IModelLanguageChangedEvent) => void): IDisposable;
-        /**
-         * An event emitted when the options of the current model has changed.
-         * @event
-         */
-        onDidChangeModelOptions(listener: (e: IModelOptionsChangedEvent) => void): IDisposable;
-        /**
-         * An event emitted when the configuration of the editor has changed. (e.g. `editor.updateOptions()`)
-         * @event
-         */
-        onDidChangeConfiguration(listener: (e: IConfigurationChangedEvent) => void): IDisposable;
-        /**
-         * An event emitted when the cursor position has changed.
-         * @event
-         */
-        onDidChangeCursorPosition(listener: (e: ICursorPositionChangedEvent) => void): IDisposable;
-        /**
-         * An event emitted when the cursor selection has changed.
-         * @event
-         */
-        onDidChangeCursorSelection(listener: (e: ICursorSelectionChangedEvent) => void): IDisposable;
-        /**
-         * An event emitted when the editor has been disposed.
-         * @event
-         */
-        onDidDispose(listener: () => void): IDisposable;
-        /**
-         * Dispose the editor.
-         */
-        dispose(): void;
-        /**
-         * Get a unique id for this editor instance.
-         */
-        getId(): string;
-        /**
-         * Get the editor type. Please see `EditorType`.
-         * This is to avoid an instanceof check
-         */
-        getEditorType(): string;
-        /**
-         * Update the editor's options after the editor has been created.
-         */
-        updateOptions(newOptions: IEditorOptions): void;
-        /**
-         * Instructs the editor to remeasure its container. This method should
-         * be called when the container of the editor gets resized.
-         */
-        layout(dimension?: IDimension): void;
-        /**
-         * Brings browser focus to the editor text
-         */
-        focus(): void;
-        /**
-         * Returns true if this editor has keyboard focus (e.g. cursor is blinking).
-         */
-        isFocused(): boolean;
-        /**
-         * Returns all actions associated with this editor.
-         */
-        getActions(): IEditorAction[];
-        /**
-         * Returns all actions associated with this editor.
-         */
-        getSupportedActions(): IEditorAction[];
-        /**
-         * Saves current view state of the editor in a serializable object.
-         */
-        saveViewState(): IEditorViewState;
-        /**
-         * Restores the view state of the editor from a serializable object generated by `saveViewState`.
-         */
-        restoreViewState(state: IEditorViewState): void;
-        /**
-         * Given a position, returns a column number that takes tab-widths into account.
-         */
-        getVisibleColumnFromPosition(position: IPosition): number;
-        /**
-         * Returns the primary position of the cursor.
-         */
-        getPosition(): Position;
-        /**
-         * Set the primary position of the cursor. This will remove any secondary cursors.
-         * @param position New primary cursor's position
-         */
-        setPosition(position: IPosition): void;
-        /**
-         * Scroll vertically as necessary and reveal a line.
-         */
-        revealLine(lineNumber: number): void;
-        /**
-         * Scroll vertically as necessary and reveal a line centered vertically.
-         */
-        revealLineInCenter(lineNumber: number): void;
-        /**
-         * Scroll vertically as necessary and reveal a line centered vertically only if it lies outside the viewport.
-         */
-        revealLineInCenterIfOutsideViewport(lineNumber: number): void;
-        /**
-         * Scroll vertically or horizontally as necessary and reveal a position.
-         */
-        revealPosition(position: IPosition): void;
-        /**
-         * Scroll vertically or horizontally as necessary and reveal a position centered vertically.
-         */
-        revealPositionInCenter(position: IPosition): void;
-        /**
-         * Scroll vertically or horizontally as necessary and reveal a position centered vertically only if it lies outside the viewport.
-         */
-        revealPositionInCenterIfOutsideViewport(position: IPosition): void;
-        /**
-         * Returns the primary selection of the editor.
-         */
-        getSelection(): Selection;
-        /**
-         * Returns all the selections of the editor.
-         */
-        getSelections(): Selection[];
-        /**
-         * Set the primary selection of the editor. This will remove any secondary cursors.
-         * @param selection The new selection
-         */
-        setSelection(selection: IRange): void;
-        /**
-         * Set the primary selection of the editor. This will remove any secondary cursors.
-         * @param selection The new selection
-         */
-        setSelection(selection: Range): void;
-        /**
-         * Set the primary selection of the editor. This will remove any secondary cursors.
-         * @param selection The new selection
-         */
-        setSelection(selection: ISelection): void;
-        /**
-         * Set the primary selection of the editor. This will remove any secondary cursors.
-         * @param selection The new selection
-         */
-        setSelection(selection: Selection): void;
-        /**
-         * Set the selections for all the cursors of the editor.
-         * Cursors will be removed or added, as necessary.
-         */
-        setSelections(selections: ISelection[]): void;
-        /**
-         * Scroll vertically as necessary and reveal lines.
-         */
-        revealLines(startLineNumber: number, endLineNumber: number): void;
-        /**
-         * Scroll vertically as necessary and reveal lines centered vertically.
-         */
-        revealLinesInCenter(lineNumber: number, endLineNumber: number): void;
-        /**
-         * Scroll vertically as necessary and reveal lines centered vertically only if it lies outside the viewport.
-         */
-        revealLinesInCenterIfOutsideViewport(lineNumber: number, endLineNumber: number): void;
-        /**
-         * Scroll vertically or horizontally as necessary and reveal a range.
-         */
-        revealRange(range: IRange): void;
-        /**
-         * Scroll vertically or horizontally as necessary and reveal a range centered vertically.
-         */
-        revealRangeInCenter(range: IRange): void;
-        /**
-         * Scroll vertically or horizontally as necessary and reveal a range at the top of the viewport.
-         */
-        revealRangeAtTop(range: IRange): void;
-        /**
-         * Scroll vertically or horizontally as necessary and reveal a range centered vertically only if it lies outside the viewport.
-         */
-        revealRangeInCenterIfOutsideViewport(range: IRange): void;
-        /**
-         * Directly trigger a handler or an editor action.
-         * @param source The source of the call.
-         * @param handlerId The id of the handler or the id of a contribution.
-         * @param payload Extra data to be sent to the handler.
-         */
-        trigger(source: string, handlerId: string, payload: any): void;
-        /**
-         * Gets the current model attached to this editor.
-         */
-        getModel(): IEditorModel;
-        /**
-         * Sets the current model attached to this editor.
-         * If the previous model was created by the editor via the value key in the options
-         * literal object, it will be destroyed. Otherwise, if the previous model was set
-         * via setModel, or the model key in the options literal object, the previous model
-         * will not be destroyed.
-         * It is safe to call setModel(null) to simply detach the current model from the editor.
-         */
-        setModel(model: IEditorModel): void;
-    }
-
-    /**
-     * An editor contribution that gets created every time a new editor gets created and gets disposed when the editor gets disposed.
-     */
-    export interface IEditorContribution {
-        /**
-         * Get a unique identifier for this contribution.
-         */
-        getId(): string;
-        /**
-         * Dispose this contribution.
-         */
-        dispose(): void;
-        /**
-         * Store view state.
-         */
-        saveViewState?(): any;
-        /**
-         * Restore view state.
-         */
-        restoreViewState?(state: any): void;
-    }
-
-    export interface ICommonCodeEditor extends IEditor {
-        /**
-         * An event emitted when the model of this editor has changed (e.g. `editor.setModel()`).
-         * @event
-         */
-        onDidChangeModel(listener: (e: IModelChangedEvent) => void): IDisposable;
-        /**
-         * An event emitted when the decorations of the current model have changed.
-         * @event
-         */
-        onDidChangeModelDecorations(listener: (e: IModelDecorationsChangedEvent) => void): IDisposable;
-        /**
-         * An event emitted when the text inside this editor gained focus (i.e. cursor blinking).
-         * @event
-         */
-        onDidFocusEditorText(listener: () => void): IDisposable;
-        /**
-         * An event emitted when the text inside this editor lost focus.
-         * @event
-         */
-        onDidBlurEditorText(listener: () => void): IDisposable;
-        /**
-         * An event emitted when the text inside this editor or an editor widget gained focus.
-         * @event
-         */
-        onDidFocusEditor(listener: () => void): IDisposable;
-        /**
-         * An event emitted when the text inside this editor or an editor widget lost focus.
-         * @event
-         */
-        onDidBlurEditor(listener: () => void): IDisposable;
-        /**
-         * Returns true if this editor or one of its widgets has keyboard focus.
-         */
-        hasWidgetFocus(): boolean;
-        /**
-         * Get a contribution of this editor.
-         * @id Unique identifier of the contribution.
-         * @return The contribution or null if contribution not found.
-         */
-        getContribution<T extends IEditorContribution>(id: string): T;
-        /**
-         * Type the getModel() of IEditor.
-         */
-        getModel(): IModel;
-        /**
-         * Returns the current editor's configuration
-         */
-        getConfiguration(): InternalEditorOptions;
-        /**
-         * Get value of the current model attached to this editor.
-         * @see IModel.getValue
-         */
-        getValue(options?: {
-            preserveBOM: boolean;
-            lineEnding: string;
-        }): string;
-        /**
-         * Set the value of the current model attached to this editor.
-         * @see IModel.setValue
-         */
-        setValue(newValue: string): void;
-        /**
-         * Get the scrollWidth of the editor's viewport.
-         */
-        getScrollWidth(): number;
-        /**
-         * Get the scrollLeft of the editor's viewport.
-         */
-        getScrollLeft(): number;
-        /**
-         * Get the scrollHeight of the editor's viewport.
-         */
-        getScrollHeight(): number;
-        /**
-         * Get the scrollTop of the editor's viewport.
-         */
-        getScrollTop(): number;
-        /**
-         * Change the scrollLeft of the editor's viewport.
-         */
-        setScrollLeft(newScrollLeft: number): void;
-        /**
-         * Change the scrollTop of the editor's viewport.
-         */
-        setScrollTop(newScrollTop: number): void;
-        /**
-         * Change the scroll position of the editor's viewport.
-         */
-        setScrollPosition(position: INewScrollPosition): void;
-        /**
-         * Get an action that is a contribution to this editor.
-         * @id Unique identifier of the contribution.
-         * @return The action or null if action not found.
-         */
-        getAction(id: string): IEditorAction;
-        /**
-         * Execute a command on the editor.
-         * @param source The source of the call.
-         * @param command The command to execute
-         */
-        executeCommand(source: string, command: ICommand): void;
-        /**
-         * Push an "undo stop" in the undo-redo stack.
-         */
-        pushUndoStop(): boolean;
-        /**
-         * Execute edits on the editor.
-         * @param source The source of the call.
-         * @param edits The edits to execute.
-         * @param endCursoState Cursor state after the edits were applied.
-         */
-        executeEdits(source: string, edits: IIdentifiedSingleEditOperation[], endCursoState?: Selection[]): boolean;
-        /**
-         * Execute multiple (concommitent) commands on the editor.
-         * @param source The source of the call.
-         * @param command The commands to execute
-         */
-        executeCommands(source: string, commands: ICommand[]): void;
-        /**
-         * Get all the decorations on a line (filtering out decorations from other editors).
-         */
-        getLineDecorations(lineNumber: number): IModelDecoration[];
-        /**
-         * All decorations added through this call will get the ownerId of this editor.
-         * @see IModel.deltaDecorations
-         */
-        deltaDecorations(oldDecorations: string[], newDecorations: IModelDeltaDecoration[]): string[];
-        /**
-         * Get the layout info for the editor.
-         */
-        getLayoutInfo(): EditorLayoutInfo;
-    }
-
-    export interface ICommonDiffEditor extends IEditor {
-        /**
-         * An event emitted when the diff information computed by this diff editor has been updated.
-         * @event
-         */
-        onDidUpdateDiff(listener: () => void): IDisposable;
-        /**
-         * Type the getModel() of IEditor.
-         */
-        getModel(): IDiffEditorModel;
-        /**
-         * Get the `original` editor.
-         */
-        getOriginalEditor(): ICommonCodeEditor;
-        /**
-         * Get the `modified` editor.
-         */
-        getModifiedEditor(): ICommonCodeEditor;
-        /**
-         * Get the computed diff information.
-         */
-        getLineChanges(): ILineChange[];
-        /**
-         * Get information based on computed diff about a line number from the original model.
-         * If the diff computation is not finished or the model is missing, will return null.
-         */
-        getDiffLineInformationForOriginal(lineNumber: number): IDiffLineInformation;
-        /**
-         * Get information based on computed diff about a line number from the modified model.
-         * If the diff computation is not finished or the model is missing, will return null.
-         */
-        getDiffLineInformationForModified(lineNumber: number): IDiffLineInformation;
-        /**
-         * @see ICodeEditor.getValue
-         */
-        getValue(options?: {
-            preserveBOM: boolean;
-            lineEnding: string;
-        }): string;
-    }
-
-    /**
-     * The type of the `IEditor`.
-     */
-    export var EditorType: {
-        ICodeEditor: string;
-        IDiffEditor: string;
-    };
-
-    /**
-     * Positions in the view for cursor move command.
-     */
-    export const CursorMovePosition: {
-        Left: string;
-        Right: string;
-        Up: string;
-        Down: string;
-        WrappedLineStart: string;
-        WrappedLineFirstNonWhitespaceCharacter: string;
-        WrappedLineColumnCenter: string;
-        WrappedLineEnd: string;
-        WrappedLineLastNonWhitespaceCharacter: string;
-        ViewPortTop: string;
-        ViewPortCenter: string;
-        ViewPortBottom: string;
-        ViewPortIfOutside: string;
-    };
-
-    /**
-     * Units for Cursor move 'by' argument
-     */
-    export const CursorMoveByUnit: {
-        Line: string;
-        WrappedLine: string;
-        Character: string;
-        HalfLine: string;
-    };
-
-    /**
-     * Arguments for Cursor move command
-     */
-    export interface CursorMoveArguments {
-        to: string;
-        select?: boolean;
-        by?: string;
-        value?: number;
-    }
-
-    /**
-     * Directions in the view for editor scroll command.
-     */
-    export const EditorScrollDirection: {
-        Up: string;
-        Down: string;
-    };
-
-    /**
-     * Units for editor scroll 'by' argument
-     */
-    export const EditorScrollByUnit: {
-        Line: string;
-        WrappedLine: string;
-        Page: string;
-        HalfPage: string;
-    };
-
-    /**
-     * Arguments for editor scroll command
-     */
-    export interface EditorScrollArguments {
-        to: string;
-        by?: string;
-        value?: number;
-        revealCursor?: boolean;
-    }
-
-    /**
-     * Arguments for reveal line command
-     */
-    export interface RevealLineArguments {
-        lineNumber?: number;
-        at?: string;
-    }
-
-    /**
-     * Values for reveal line 'at' argument
-     */
-    export const RevealLineAtArgument: {
-        Top: string;
-        Center: string;
-        Bottom: string;
-    };
-
-    /**
-     * Built-in commands.
-     */
-    export var Handler: {
-        ExecuteCommand: string;
-        ExecuteCommands: string;
-        CursorLeft: string;
-        CursorLeftSelect: string;
-        CursorWordLeft: string;
-        CursorWordStartLeft: string;
-        CursorWordEndLeft: string;
-        CursorWordLeftSelect: string;
-        CursorWordStartLeftSelect: string;
-        CursorWordEndLeftSelect: string;
-        CursorRight: string;
-        CursorRightSelect: string;
-        CursorWordRight: string;
-        CursorWordStartRight: string;
-        CursorWordEndRight: string;
-        CursorWordRightSelect: string;
-        CursorWordStartRightSelect: string;
-        CursorWordEndRightSelect: string;
-        CursorUp: string;
-        CursorUpSelect: string;
-        CursorDown: string;
-        CursorDownSelect: string;
-        CursorPageUp: string;
-        CursorPageUpSelect: string;
-        CursorPageDown: string;
-        CursorPageDownSelect: string;
-        CursorHome: string;
-        CursorHomeSelect: string;
-        CursorEnd: string;
-        CursorEndSelect: string;
-        ExpandLineSelection: string;
-        CursorTop: string;
-        CursorTopSelect: string;
-        CursorBottom: string;
-        CursorBottomSelect: string;
-        CursorColumnSelectLeft: string;
-        CursorColumnSelectRight: string;
-        CursorColumnSelectUp: string;
-        CursorColumnSelectPageUp: string;
-        CursorColumnSelectDown: string;
-        CursorColumnSelectPageDown: string;
-        CursorMove: string;
-        AddCursorDown: string;
-        AddCursorUp: string;
-        CursorUndo: string;
-        MoveTo: string;
-        MoveToSelect: string;
-        ColumnSelect: string;
-        CreateCursor: string;
-        LastCursorMoveToSelect: string;
-        Type: string;
-        ReplacePreviousChar: string;
-        CompositionStart: string;
-        CompositionEnd: string;
-        Paste: string;
-        Tab: string;
-        Indent: string;
-        Outdent: string;
-        DeleteLeft: string;
-        DeleteRight: string;
-        DeleteWordLeft: string;
-        DeleteWordStartLeft: string;
-        DeleteWordEndLeft: string;
-        DeleteWordRight: string;
-        DeleteWordStartRight: string;
-        DeleteWordEndRight: string;
-        RemoveSecondaryCursors: string;
-        CancelSelection: string;
-        Cut: string;
-        Undo: string;
-        Redo: string;
-        WordSelect: string;
-        WordSelectDrag: string;
-        LastCursorWordSelect: string;
-        LineSelect: string;
-        LineSelectDrag: string;
-        LastCursorLineSelect: string;
-        LastCursorLineSelectDrag: string;
-        LineInsertBefore: string;
-        LineInsertAfter: string;
-        LineBreakInsert: string;
-        SelectAll: string;
-        EditorScroll: string;
-        ScrollLineUp: string;
-        ScrollLineDown: string;
-        ScrollPageUp: string;
-        ScrollPageDown: string;
-        RevealLine: string;
-    };
-
-    /**
-     * The style in which the editor's cursor should be rendered.
-     */
-    export enum TextEditorCursorStyle {
-        /**
-         * As a vertical line (sitting between two characters).
-         */
-        Line = 1,
-        /**
-         * As a block (sitting on top of a character).
-         */
-        Block = 2,
-        /**
-         * As a horizontal line (sitting under a character).
-         */
-        Underline = 3,
-        /**
-         * As a thin vertical line (sitting between two characters).
-         */
-        LineThin = 4,
-        /**
-         * As an outlined block (sitting on top of a character).
-         */
-        BlockOutline = 5,
-        /**
-         * As a thin horizontal line (sitting under a character).
-         */
-        UnderlineThin = 6,
-    }
-
-    /**
-     * The kind of animation in which the editor's cursor should be rendered.
-     */
-    export enum TextEditorCursorBlinkingStyle {
-        /**
-         * Hidden
-         */
-        Hidden = 0,
-        /**
-         * Blinking
-         */
-        Blink = 1,
-        /**
-         * Blinking with smooth fading
-         */
-        Smooth = 2,
-        /**
-         * Blinking with prolonged filled state and smooth fading
-         */
-        Phase = 3,
-        /**
-         * Expand collapse animation on the y axis
-         */
-        Expand = 4,
-        /**
-         * No-Blinking
-         */
-        Solid = 5,
-    }
-
-    /**
-     * A view zone is a full horizontal rectangle that 'pushes' text down.
-     * The editor reserves space for view zones when rendering.
-     */
-    export interface IViewZone {
-        /**
-         * The line number after which this zone should appear.
-         * Use 0 to place a view zone before the first line number.
-         */
-        afterLineNumber: number;
-        /**
-         * The column after which this zone should appear.
-         * If not set, the maxLineColumn of `afterLineNumber` will be used.
-         */
-        afterColumn?: number;
-        /**
-         * Suppress mouse down events.
-         * If set, the editor will attach a mouse down listener to the view zone and .preventDefault on it.
-         * Defaults to false
-         */
-        suppressMouseDown?: boolean;
-        /**
-         * The height in lines of the view zone.
-         * If specified, `heightInPx` will be used instead of this.
-         * If neither `heightInPx` nor `heightInLines` is specified, a default of `heightInLines` = 1 will be chosen.
-         */
-        heightInLines?: number;
-        /**
-         * The height in px of the view zone.
-         * If this is set, the editor will give preference to it rather than `heightInLines` above.
-         * If neither `heightInPx` nor `heightInLines` is specified, a default of `heightInLines` = 1 will be chosen.
-         */
-        heightInPx?: number;
-        /**
-         * The dom node of the view zone
-         */
-        domNode: HTMLElement;
-        /**
-         * An optional dom node for the view zone that will be placed in the margin area.
-         */
-        marginDomNode?: HTMLElement;
-        /**
-         * Callback which gives the relative top of the view zone as it appears (taking scrolling into account).
-         */
-        onDomNodeTop?: (top: number) => void;
-        /**
-         * Callback which gives the height in pixels of the view zone.
-         */
-        onComputedHeight?: (height: number) => void;
-    }
-
-    /**
-     * An accessor that allows for zones to be added or removed.
-     */
-    export interface IViewZoneChangeAccessor {
-        /**
-         * Create a new view zone.
-         * @param zone Zone to create
-         * @return A unique identifier to the view zone.
-         */
-        addZone(zone: IViewZone): number;
-        /**
-         * Remove a zone
-         * @param id A unique identifier to the view zone, as returned by the `addZone` call.
-         */
-        removeZone(id: number): void;
-        /**
-         * Change a zone's position.
-         * The editor will rescan the `afterLineNumber` and `afterColumn` properties of a view zone.
-         */
-        layoutZone(id: number): void;
-    }
-
-    /**
-     * A positioning preference for rendering content widgets.
-     */
-    export enum ContentWidgetPositionPreference {
-        /**
-         * Place the content widget exactly at a position
-         */
-        EXACT = 0,
-        /**
-         * Place the content widget above a position
-         */
-        ABOVE = 1,
-        /**
-         * Place the content widget below a position
-         */
-        BELOW = 2,
-    }
-
-    /**
-     * A position for rendering content widgets.
-     */
-    export interface IContentWidgetPosition {
-        /**
-         * Desired position for the content widget.
-         * `preference` will also affect the placement.
-         */
-        position: IPosition;
-        /**
-         * Placement preference for position, in order of preference.
-         */
-        preference: ContentWidgetPositionPreference[];
-    }
-
-    /**
-     * A content widget renders inline with the text and can be easily placed 'near' an editor position.
-     */
-    export interface IContentWidget {
-        /**
-         * Render this content widget in a location where it could overflow the editor's view dom node.
-         */
-        allowEditorOverflow?: boolean;
-        suppressMouseDown?: boolean;
-        /**
-         * Get a unique identifier of the content widget.
-         */
-        getId(): string;
-        /**
-         * Get the dom node of the content widget.
-         */
-        getDomNode(): HTMLElement;
-        /**
-         * Get the placement of the content widget.
-         * If null is returned, the content widget will be placed off screen.
-         */
-        getPosition(): IContentWidgetPosition;
-    }
-
-    /**
-     * A positioning preference for rendering overlay widgets.
-     */
-    export enum OverlayWidgetPositionPreference {
-        /**
-         * Position the overlay widget in the top right corner
-         */
-        TOP_RIGHT_CORNER = 0,
-        /**
-         * Position the overlay widget in the bottom right corner
-         */
-        BOTTOM_RIGHT_CORNER = 1,
-        /**
-         * Position the overlay widget in the top center
-         */
-        TOP_CENTER = 2,
-    }
-
-    /**
-     * A position for rendering overlay widgets.
-     */
-    export interface IOverlayWidgetPosition {
-        /**
-         * The position preference for the overlay widget.
-         */
-        preference: OverlayWidgetPositionPreference;
-    }
-
-    /**
-     * An overlay widgets renders on top of the text.
-     */
-    export interface IOverlayWidget {
-        /**
-         * Get a unique identifier of the overlay widget.
-         */
-        getId(): string;
-        /**
-         * Get the dom node of the overlay widget.
-         */
-        getDomNode(): HTMLElement;
-        /**
-         * Get the placement of the overlay widget.
-         * If null is returned, the overlay widget is responsible to place itself.
-         */
-        getPosition(): IOverlayWidgetPosition;
-    }
-
-    /**
-     * Target hit with the mouse in the editor.
-     */
-    export interface IMouseTarget {
-        /**
-         * The target element
-         */
-        readonly element: Element;
-        /**
-         * The target type
-         */
-        readonly type: MouseTargetType;
-        /**
-         * The 'approximate' editor position
-         */
-        readonly position: Position;
-        /**
-         * Desired mouse column (e.g. when position.column gets clamped to text length -- clicking after text on a line).
-         */
-        readonly mouseColumn: number;
-        /**
-         * The 'approximate' editor range
-         */
-        readonly range: Range;
-        /**
-         * Some extra detail.
-         */
-        readonly detail: any;
-    }
-
-    /**
-     * A mouse event originating from the editor.
-     */
-    export interface IEditorMouseEvent {
-        readonly event: IMouseEvent;
-        readonly target: IMouseTarget;
-    }
-
-    /**
-     * A rich code editor.
-     */
-    export interface ICodeEditor extends ICommonCodeEditor {
-        /**
-         * An event emitted on a "mouseup".
-         * @event
-         */
-        onMouseUp(listener: (e: IEditorMouseEvent) => void): IDisposable;
-        /**
-         * An event emitted on a "mousedown".
-         * @event
-         */
-        onMouseDown(listener: (e: IEditorMouseEvent) => void): IDisposable;
-        /**
-         * An event emitted on a "contextmenu".
-         * @event
-         */
-        onContextMenu(listener: (e: IEditorMouseEvent) => void): IDisposable;
-        /**
-         * An event emitted on a "mousemove".
-         * @event
-         */
-        onMouseMove(listener: (e: IEditorMouseEvent) => void): IDisposable;
-        /**
-         * An event emitted on a "mouseleave".
-         * @event
-         */
-        onMouseLeave(listener: (e: IEditorMouseEvent) => void): IDisposable;
-        /**
-         * An event emitted on a "keyup".
-         * @event
-         */
-        onKeyUp(listener: (e: IKeyboardEvent) => void): IDisposable;
-        /**
-         * An event emitted on a "keydown".
-         * @event
-         */
-        onKeyDown(listener: (e: IKeyboardEvent) => void): IDisposable;
-        /**
-         * An event emitted when the layout of the editor has changed.
-         * @event
-         */
-        onDidLayoutChange(listener: (e: EditorLayoutInfo) => void): IDisposable;
-        /**
-         * An event emitted when the scroll in the editor has changed.
-         * @event
-         */
-        onDidScrollChange(listener: (e: IScrollEvent) => void): IDisposable;
-        /**
-         * Returns the editor's dom node
-         */
-        getDomNode(): HTMLElement;
-        /**
-         * Add a content widget. Widgets must have unique ids, otherwise they will be overwritten.
-         */
-        addContentWidget(widget: IContentWidget): void;
-        /**
-         * Layout/Reposition a content widget. This is a ping to the editor to call widget.getPosition()
-         * and update appropiately.
-         */
-        layoutContentWidget(widget: IContentWidget): void;
-        /**
-         * Remove a content widget.
-         */
-        removeContentWidget(widget: IContentWidget): void;
-        /**
-         * Add an overlay widget. Widgets must have unique ids, otherwise they will be overwritten.
-         */
-        addOverlayWidget(widget: IOverlayWidget): void;
-        /**
-         * Layout/Reposition an overlay widget. This is a ping to the editor to call widget.getPosition()
-         * and update appropiately.
-         */
-        layoutOverlayWidget(widget: IOverlayWidget): void;
-        /**
-         * Remove an overlay widget.
-         */
-        removeOverlayWidget(widget: IOverlayWidget): void;
-        /**
-         * Change the view zones. View zones are lost when a new model is attached to the editor.
-         */
-        changeViewZones(callback: (accessor: IViewZoneChangeAccessor) => void): void;
-        /**
-         * Returns the range that is currently centered in the view port.
-         */
-        getCenteredRangeInViewport(): Range;
-        /**
-         * Get the horizontal position (left offset) for the column w.r.t to the beginning of the line.
-         * This method works only if the line `lineNumber` is currently rendered (in the editor's viewport).
-         * Use this method with caution.
-         */
-        getOffsetForColumn(lineNumber: number, column: number): number;
-        /**
-         * Force an editor render now.
-         */
-        render(): void;
-        /**
-         * Get the vertical position (top offset) for the line w.r.t. to the first line.
-         */
-        getTopForLineNumber(lineNumber: number): number;
-        /**
-         * Get the vertical position (top offset) for the position w.r.t. to the first line.
-         */
-        getTopForPosition(lineNumber: number, column: number): number;
-        /**
-         * Get the hit test target at coordinates `clientX` and `clientY`.
-         * The coordinates are relative to the top-left of the viewport.
-         *
-         * @returns Hit test target or null if the coordinates fall outside the editor or the editor has no model.
-         */
-        getTargetAtClientPoint(clientX: number, clientY: number): IMouseTarget;
-        /**
-         * Get the visible position for `position`.
-         * The result position takes scrolling into account and is relative to the top left corner of the editor.
-         * Explanation 1: the results of this method will change for the same `position` if the user scrolls the editor.
-         * Explanation 2: the results of this method will not change if the container of the editor gets repositioned.
-         * Warning: the results of this method are innacurate for positions that are outside the current editor viewport.
-         */
-        getScrolledVisiblePosition(position: IPosition): {
-            top: number;
-            left: number;
-            height: number;
-        };
-        /**
-         * Apply the same font settings as the editor to `target`.
-         */
-        applyFontInfo(target: HTMLElement): void;
-    }
-
-    /**
-     * A rich diff editor.
-     */
-    export interface IDiffEditor extends ICommonDiffEditor {
-        /**
-         * @see ICodeEditor.getDomNode
-         */
-        getDomNode(): HTMLElement;
-    }
-
-    export class FontInfo extends BareFontInfo {
-        readonly _editorStylingBrand: void;
-        readonly isTrusted: boolean;
-        readonly isMonospace: boolean;
-        readonly typicalHalfwidthCharacterWidth: number;
-        readonly typicalFullwidthCharacterWidth: number;
-        readonly spaceWidth: number;
-        readonly maxDigitWidth: number;
-    }
-    export class BareFontInfo {
-        readonly _bareFontInfoBrand: void;
-        readonly zoomLevel: number;
-        readonly fontFamily: string;
-        readonly fontWeight: string;
-        readonly fontSize: number;
-        readonly lineHeight: number;
-        readonly letterSpacing: number;
-    }
-=======
 	/**
 	 * Create a new editor under `domElement`.
 	 * `domElement` should be empty (not contain other dom nodes).
@@ -6240,6 +3027,10 @@
 		 * The line height
 		 */
 		lineHeight?: number;
+		/**
+		 * The letter spacing
+		 */
+		letterSpacing?: number;
 	}
 
 	/**
@@ -7037,8 +3828,8 @@
 		readonly fontWeight: string;
 		readonly fontSize: number;
 		readonly lineHeight: number;
-	}
->>>>>>> 5a0876d8
+		readonly letterSpacing: number;
+	}
 }
 
 declare module monaco.languages {
