--- conflicted
+++ resolved
@@ -10,7 +10,6 @@
 // Perf measurements
 global.perfStartTime = Date.now();
 
-<<<<<<< HEAD
 //#region Add support for using node_modules.asar
 (function () {
 	const path = require('path');
@@ -35,18 +34,11 @@
 })();
 //#endregion
 
-var app = require('electron').app;
-var fs = require('fs');
-var path = require('path');
-var minimist = require('minimist');
-var paths = require('./paths');
-=======
 let app = require('electron').app;
 let fs = require('fs');
 let path = require('path');
 let minimist = require('minimist');
 let paths = require('./paths');
->>>>>>> 279c4d04
 
 let args = minimist(process.argv, {
 	string: ['user-data-dir', 'locale']
