{
  "name": "code-oss-dev",
  "version": "1.45.0",
  "distro": "daef3b0685bbfc864dd5bb55615e8564009cef9d",
  "author": {
    "name": "Microsoft Corporation"
  },
  "license": "MIT",
  "main": "./out/main",
  "private": true,
  "scripts": {
    "test": "mocha",
    "test-browser": "node test/unit/browser/index.js",
    "preinstall": "node build/npm/preinstall.js",
    "postinstall": "node build/npm/postinstall.js",
    "compile": "gulp compile --max_old_space_size=4095",
    "watch": "gulp watch --max_old_space_size=4095",
    "watch-client": "gulp watch-client --max_old_space_size=4095",
    "mocha": "mocha test/unit/node/all.js --delay",
    "precommit": "node build/gulpfile.hygiene.js",
    "gulp": "gulp --max_old_space_size=8192",
    "electron": "node build/lib/electron",
    "7z": "7z",
    "update-grammars": "node build/npm/update-all-grammars.js",
    "update-localization-extension": "node build/npm/update-localization-extension.js",
    "smoketest": "cd test/smoke && node test/index.js",
    "download-builtin-extensions": "node build/lib/builtInExtensions.js",
    "monaco-compile-check": "tsc -p src/tsconfig.monaco.json --noEmit",
    "valid-layers-check": "node build/lib/layersChecker.js",
    "strict-function-types-watch": "tsc --watch -p src/tsconfig.json --noEmit --strictFunctionTypes",
    "update-distro": "node build/npm/update-distro.js",
    "web": "node scripts/code-web.js",
    "eslint": "eslint -c .eslintrc.json --rulesdir ./build/lib/eslint --ext .ts --ext .js ./src/vs ./extensions"
  },
  "dependencies": {
    "applicationinsights": "1.0.8",
    "chokidar": "3.2.3",
    "graceful-fs": "4.2.3",
    "http-proxy-agent": "^2.1.0",
    "https-proxy-agent": "^2.2.3",
    "iconv-lite": "0.5.0",
    "jschardet": "2.1.1",
    "keytar": "github:rmacfarlane/node-keytar#334424bd26414923782f144110f4beda19168d24",
    "minimist": "^1.2.5",
    "native-is-elevated": "0.4.1",
    "native-keymap": "2.1.1",
    "native-watchdog": "1.3.0",
    "node-pty": "0.10.0-beta7",
    "onigasm-umd": "2.2.5",
    "semver-umd": "^5.5.5",
    "spdlog": "^0.11.1",
    "sudo-prompt": "9.1.1",
    "v8-inspect-profiler": "^0.0.20",
    "vscode-nsfw": "1.2.8",
    "vscode-proxy-agent": "^0.5.2",
    "vscode-ripgrep": "^1.5.8",
    "vscode-sqlite3": "4.0.10",
    "vscode-textmate": "4.4.0",
    "xterm": "4.6.0-beta.4",
    "xterm-addon-search": "0.6.0",
    "xterm-addon-unicode11": "0.2.0-beta.2",
    "xterm-addon-web-links": "0.3.0",
    "xterm-addon-webgl": "0.7.0-beta.4",
    "yauzl": "^2.9.2",
    "yazl": "^2.4.3"
  },
  "devDependencies": {
    "7zip": "0.0.6",
    "@types/applicationinsights": "0.20.0",
    "@types/chokidar": "2.1.3",
    "@types/cookie": "^0.3.3",
    "@types/debug": "^4.1.5",
    "@types/graceful-fs": "4.1.2",
    "@types/http-proxy-agent": "^2.0.1",
    "@types/iconv-lite": "0.0.1",
    "@types/keytar": "^4.4.0",
    "@types/minimist": "^1.2.0",
    "@types/mocha": "2.2.39",
    "@types/node": "^12.11.7",
    "@types/sinon": "^1.16.36",
    "@types/vscode-windows-registry": "^1.0.0",
    "@types/webpack": "^4.4.10",
    "@types/windows-foreground-love": "^0.3.0",
    "@types/windows-mutex": "^0.4.0",
    "@types/windows-process-tree": "^0.2.0",
    "@types/winreg": "^1.2.30",
    "@types/yauzl": "^2.9.1",
    "@types/yazl": "^2.4.2",
    "@typescript-eslint/eslint-plugin": "2.3.2",
    "@typescript-eslint/parser": "^2.12.0",
    "ansi-colors": "^3.2.3",
    "asar": "^0.14.0",
    "chromium-pickle-js": "^0.2.0",
    "copy-webpack-plugin": "^4.5.2",
    "coveralls": "^2.11.11",
    "cson-parser": "^1.3.3",
    "css-loader": "^3.2.0",
    "debounce": "^1.0.0",
<<<<<<< HEAD
    "electron": "8.2.2",
=======
    "electron": "7.2.1",
>>>>>>> 221475ef
    "eslint": "6.8.0",
    "eslint-plugin-jsdoc": "^19.1.0",
    "event-stream": "3.3.4",
    "fancy-log": "^1.3.3",
    "fast-plist": "0.1.2",
    "file-loader": "^4.2.0",
    "glob": "^5.0.13",
    "gulp": "^4.0.0",
    "gulp-atom-electron": "^1.22.0",
    "gulp-azure-storage": "^0.10.0",
    "gulp-buffer": "0.0.2",
    "gulp-concat": "^2.6.1",
    "gulp-cssnano": "^2.1.3",
    "gulp-eslint": "^5.0.0",
    "gulp-filter": "^5.1.0",
    "gulp-flatmap": "^1.0.2",
    "gulp-gunzip": "^1.0.0",
    "gulp-json-editor": "^2.5.0",
    "gulp-plumber": "^1.2.0",
    "gulp-remote-retry-src": "^0.6.0",
    "gulp-rename": "^1.2.0",
    "gulp-replace": "^0.5.4",
    "gulp-shell": "^0.6.5",
    "gulp-tsb": "4.0.5",
    "gulp-untar": "^0.0.7",
    "gulp-vinyl-zip": "^2.1.2",
    "husky": "^0.13.1",
    "innosetup": "5.6.1",
    "is": "^3.1.0",
    "istanbul-lib-coverage": "^3.0.0",
    "istanbul-lib-instrument": "^4.0.0",
    "istanbul-lib-report": "^3.0.0",
    "istanbul-lib-source-maps": "^4.0.0",
    "istanbul-reports": "^3.0.0",
    "jsdom-no-contextify": "^3.1.0",
    "lazy.js": "^0.4.2",
    "merge-options": "^1.0.1",
    "mime": "^1.4.1",
    "minimatch": "^3.0.4",
    "mkdirp": "^0.5.0",
    "mocha": "^2.2.5",
    "mocha-junit-reporter": "^1.17.0",
    "opn": "^6.0.0",
    "optimist": "0.3.5",
    "p-all": "^1.0.0",
    "playwright": "0.12.1",
    "pump": "^1.0.1",
    "queue": "3.0.6",
    "rcedit": "^1.1.0",
    "rimraf": "^2.2.8",
    "sinon": "^1.17.2",
    "source-map": "^0.4.4",
    "style-loader": "^1.0.0",
    "ts-loader": "^4.4.2",
    "typescript": "^3.9.0-dev.20200413",
    "typescript-formatter": "7.1.0",
    "underscore": "^1.8.2",
    "vinyl": "^2.0.0",
    "vinyl-fs": "^3.0.0",
    "vsce": "1.48.0",
    "vscode-debugprotocol": "^1.40.0",
    "vscode-nls-dev": "^3.3.1",
    "webpack": "^4.16.5",
    "webpack-cli": "^3.3.8",
    "webpack-stream": "^5.1.1",
    "yaserver": "^0.2.0"
  },
  "repository": {
    "type": "git",
    "url": "https://github.com/Microsoft/vscode.git"
  },
  "bugs": {
    "url": "https://github.com/Microsoft/vscode/issues"
  },
  "optionalDependencies": {
    "vscode-windows-ca-certs": "0.2.0",
    "vscode-windows-registry": "1.0.2",
    "windows-foreground-love": "0.2.0",
    "windows-mutex": "0.3.0",
    "windows-process-tree": "0.2.4"
  }
}<|MERGE_RESOLUTION|>--- conflicted
+++ resolved
@@ -96,11 +96,7 @@
     "cson-parser": "^1.3.3",
     "css-loader": "^3.2.0",
     "debounce": "^1.0.0",
-<<<<<<< HEAD
     "electron": "8.2.2",
-=======
-    "electron": "7.2.1",
->>>>>>> 221475ef
     "eslint": "6.8.0",
     "eslint-plugin-jsdoc": "^19.1.0",
     "event-stream": "3.3.4",
