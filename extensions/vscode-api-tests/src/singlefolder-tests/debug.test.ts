--- conflicted
+++ resolved
@@ -37,12 +37,7 @@
 		disposeAll(toDispose);
 	});
 
-<<<<<<< HEAD
 	test('start debugging', async function () {
-=======
-	// @isidor flakey test
-	test.skip('start debugging', async function () {
->>>>>>> d9796e13
 		assert.equal(debug.activeDebugSession, undefined);
 		let stoppedEvents = 0;
 		let variablesReceived: () => void;
@@ -72,13 +67,8 @@
 		console.log('        ');
 		const initializedPromise = new Promise<void>(resolve => initializedReceived = resolve);
 		const configurationDonePromise = new Promise<void>(resolve => configurationDoneReceived = resolve);
-<<<<<<< HEAD
 		await debug.startDebugging(workspace.workspaceFolders![0], 'Launch debug.js');
 
-=======
-		const success = await debug.startDebugging(workspace.workspaceFolders![0], 'Launch debug.js');
-		assert.equal(success, true);
->>>>>>> d9796e13
 		await initializedPromise;
 		await configurationDonePromise;
 
